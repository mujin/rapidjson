--- conflicted
+++ resolved
@@ -1,656 +1,653 @@
-#include "unittest.h"
-
-#define private public	// For testing private members
-#include "rapidjson/reader.h"
-
-using namespace rapidjson;
-
-template<bool expect>
-struct ParseBoolHandler : BaseReaderHandler<> {
-	ParseBoolHandler() : step_(0) {}
-	void Default() { FAIL(); }
-	// gcc 4.8.x generates warning in EXPECT_EQ(bool, bool) on this gtest version.
-	// Workaround with EXPECT_TRUE().
-	void Bool(bool b) { /*EXPECT_EQ(expect, b); */EXPECT_TRUE(expect == b);  ++step_; }
-
-	unsigned step_;
-};
-
-TEST(Reader, ParseTrue) {
-	StringStream s("true");
-	ParseBoolHandler<true> h;
-	Reader reader;
-	reader.ParseTrue<0>(s, h);
-	EXPECT_EQ(1u, h.step_);
-}
-
-TEST(Reader, ParseFalse) {
-	StringStream s("false");
-	ParseBoolHandler<false> h;
-	Reader reader;
-	reader.ParseFalse<0>(s, h);
-	EXPECT_EQ(1u, h.step_);
-}
-
-struct ParseIntHandler : BaseReaderHandler<> {
-	ParseIntHandler() : step_(0) {}
-	void Default() { FAIL(); }
-	void Int(int i) { actual_ = i; step_++; }
-
-	unsigned step_;
-	int actual_;
-};
-
-struct ParseUintHandler : BaseReaderHandler<> {
-	ParseUintHandler() : step_(0) {}
-	void Default() { FAIL(); }
-	void Uint(unsigned i) { actual_ = i; step_++; }
-
-	unsigned step_;
-	unsigned actual_;
-};
-
-struct ParseInt64Handler : BaseReaderHandler<> {
-	ParseInt64Handler() : step_(0) {}
-	void Default() { FAIL(); }
-	void Int64(int64_t i) { actual_ = i; step_++; }
-
-	unsigned step_;
-	int64_t actual_;
-};
-
-struct ParseUint64Handler : BaseReaderHandler<> {
-	ParseUint64Handler() : step_(0) {}
-	void Default() { FAIL(); }
-	void Uint64(uint64_t i) { actual_ = i; step_++; }
-
-	unsigned step_;
-	uint64_t actual_;
-};
-
-struct ParseDoubleHandler : BaseReaderHandler<> {
-	ParseDoubleHandler() : step_(0) {}
-	void Default() { FAIL(); }
-	void Double(double d) { actual_ = d; step_++; }
-
-	unsigned step_;
-	double actual_;
-};
-
-TEST(Reader, ParseNumberHandler) {
-#define TEST_NUMBER(Handler, str, x) \
-	{ \
-		StringStream s(str); \
-		Handler h; \
-		Reader reader; \
-		reader.ParseNumber<0>(s, h); \
-		EXPECT_EQ(1u, h.step_); \
-		EXPECT_EQ(double(x), h.actual_); \
-	}
-
-#define TEST_DOUBLE(str, x) \
-	{ \
-		StringStream s(str); \
-		ParseDoubleHandler h; \
-		Reader reader; \
-		reader.ParseNumber<0>(s, h); \
-		EXPECT_EQ(1u, h.step_); \
-		EXPECT_DOUBLE_EQ(x, h.actual_); \
-	}
-
-	TEST_NUMBER(ParseUintHandler, "0", 0);
-	TEST_NUMBER(ParseUintHandler, "123", 123);
-	TEST_NUMBER(ParseUintHandler, "2147483648", 2147483648u);		// 2^31 - 1 (cannot be stored in int)
-	TEST_NUMBER(ParseUintHandler, "4294967295", 4294967295u);
-
-	TEST_NUMBER(ParseIntHandler, "-123", -123);
-	TEST_NUMBER(ParseIntHandler, "-2147483648", -2147483648LL);		// -2^31 (min of int)
-
-	TEST_NUMBER(ParseUint64Handler, "4294967296", 4294967296ULL);	// 2^32 (max of unsigned + 1, force to use uint64_t)
-	TEST_NUMBER(ParseUint64Handler, "18446744073709551615", 18446744073709551615ULL);	// 2^64 - 1 (max of uint64_t)
-
-	TEST_NUMBER(ParseInt64Handler, "-2147483649", -2147483649LL);	// -2^31 -1 (min of int - 1, force to use int64_t)
-	TEST_NUMBER(ParseInt64Handler, "-9223372036854775808", (-9223372036854775807LL - 1));		// -2^63 (min of int64_t)
-
-	TEST_DOUBLE("0.0", 0.0);
-	TEST_DOUBLE("1.0", 1.0);
-	TEST_DOUBLE("-1.0", -1.0);
-	TEST_DOUBLE("1.5", 1.5);
-	TEST_DOUBLE("-1.5", -1.5);
-	TEST_DOUBLE("3.1416", 3.1416);
-	TEST_DOUBLE("1E10", 1E10);
-	TEST_DOUBLE("1e10", 1e10);
-	TEST_DOUBLE("1E+10", 1E+10);
-	TEST_DOUBLE("1E-10", 1E-10);
-	TEST_DOUBLE("-1E10", -1E10);
-	TEST_DOUBLE("-1e10", -1e10);
-	TEST_DOUBLE("-1E+10", -1E+10);
-	TEST_DOUBLE("-1E-10", -1E-10);
-	TEST_DOUBLE("1.234E+10", 1.234E+10);
-	TEST_DOUBLE("1.234E-10", 1.234E-10);
-	TEST_DOUBLE("1.79769e+308", 1.79769e+308);
-	//TEST_DOUBLE("2.22507e-308", 2.22507e-308);	// TODO: underflow
-	TEST_DOUBLE("-1.79769e+308", -1.79769e+308);
-	//TEST_DOUBLE("-2.22507e-308", -2.22507e-308);	// TODO: underflow
-	TEST_DOUBLE("18446744073709551616", 18446744073709551616.0);	// 2^64 (max of uint64_t + 1, force to use double)
-	TEST_DOUBLE("-9223372036854775809", -9223372036854775809.0);	// -2^63 - 1(min of int64_t + 1, force to use double)
-
-	{
-		char n1e308[310];	// '1' followed by 308 '0'
-		n1e308[0] = '1';
-		for (int i = 1; i < 309; i++)
-			n1e308[i] = '0';
-		n1e308[309] = '\0';
-		TEST_DOUBLE(n1e308, 1E308);
-	}
-#undef TEST_NUMBER
-#undef TEST_DOUBLE
-}
-
-TEST(Reader, ParseNumber_Error) {
-#define TEST_NUMBER_ERROR(errorCode, str) \
-	{ \
-		char buffer[1001]; \
-		sprintf(buffer, "[%s]", str); \
-		InsituStringStream s(buffer); \
-		BaseReaderHandler<> h; \
-		Reader reader; \
-		EXPECT_FALSE(reader.Parse<0>(s, h)); \
-		EXPECT_EQ(errorCode, reader.GetParseErrorCode());\
-	}
-
-	// Number too big to be stored in double.
-	{
-		char n1e309[311];	// '1' followed by 309 '0'
-		n1e309[0] = '1';
-		for (int i = 1; i < 310; i++)
-			n1e309[i] = '0';
-		n1e309[310] = '\0';
-		TEST_NUMBER_ERROR(kParesErrorNumberTooBig, n1e309);
-	}
-	TEST_NUMBER_ERROR(kParesErrorNumberTooBig, "1e309");
-
-	// Miss fraction part in number.
-	TEST_NUMBER_ERROR(kParseErrorNumberMissFraction, "1.");
-	TEST_NUMBER_ERROR(kParseErrorNumberMissFraction, "1.a");
-
-	// Miss exponent in number.
-	TEST_NUMBER_ERROR(kParseErrorNumberMissExponent, "1e");
-	TEST_NUMBER_ERROR(kParseErrorNumberMissExponent, "1e_");
-
-#undef TEST_NUMBER_ERROR
-}
-
-template <typename Encoding>
-struct ParseStringHandler : BaseReaderHandler<Encoding> {
-	ParseStringHandler() : str_(0), length_(0) {}
-	~ParseStringHandler() { EXPECT_TRUE(str_ != 0); if (copy_) free(const_cast<typename Encoding::Ch*>(str_)); }
-	void Default() { FAIL(); }
-	void String(const typename Encoding::Ch* str, size_t length, bool copy) { 
-		EXPECT_EQ(0, str_);
-		if (copy) {
-			str_ = (typename Encoding::Ch*)malloc((length + 1) * sizeof(typename Encoding::Ch));
-			memcpy(const_cast<typename Encoding::Ch*>(str_), str, (length + 1) * sizeof(typename Encoding::Ch));
-		}
-		else
-			str_ = str;
-		length_ = length; 
-		copy_ = copy; 
-	}
-
-	const typename Encoding::Ch* str_;
-	size_t length_;
-	bool copy_;
-};
-
-TEST(Reader, ParseString) {
-#define TEST_STRING(Encoding, e, x) \
-	{ \
-		Encoding::Ch* buffer = StrDup(x); \
-		GenericInsituStringStream<Encoding> is(buffer); \
-		ParseStringHandler<Encoding> h; \
-		GenericReader<Encoding, Encoding> reader; \
-		reader.ParseString<kParseInsituFlag | kParseValidateEncodingFlag>(is, h); \
-		EXPECT_EQ(0, StrCmp<Encoding::Ch>(e, h.str_)); \
-		EXPECT_EQ(StrLen(e), h.length_); \
-		free(buffer); \
-		GenericStringStream<Encoding> s(x); \
-		ParseStringHandler<Encoding> h2; \
-		GenericReader<Encoding, Encoding> reader2; \
-		reader2.ParseString<0>(s, h2); \
-		EXPECT_EQ(0, StrCmp<Encoding::Ch>(e, h2.str_)); \
-		EXPECT_EQ(StrLen(e), h2.length_); \
-	}
-
-	// String constant L"\xXX" can only specify character code in bytes, which is not endianness-neutral. 
-	// And old compiler does not support u"" and U"" string literal. So here specify string literal by array of Ch.
-	// In addition, GCC 4.8 generates -Wnarrowing warnings when character code >= 128 are assigned to signed integer types.
-	// Therefore, utype is added for declaring unsigned array, and then cast it to Encoding::Ch.
-#define ARRAY(...) { __VA_ARGS__ }
-#define TEST_STRINGARRAY(Encoding, utype, array, x) \
-	{ \
-		static const utype ue[] = array; \
-		static const Encoding::Ch* e = reinterpret_cast<const Encoding::Ch *>(&ue[0]); \
-		TEST_STRING(Encoding, e, x); \
-	}
-
-#define TEST_STRINGARRAY2(Encoding, utype, earray, xarray) \
-	{ \
-		static const utype ue[] = earray; \
-		static const utype xe[] = xarray; \
-		static const Encoding::Ch* e = reinterpret_cast<const Encoding::Ch *>(&ue[0]); \
-		static const Encoding::Ch* x = reinterpret_cast<const Encoding::Ch *>(&xe[0]); \
-		TEST_STRING(Encoding, e, x); \
-	}
-
-	TEST_STRING(UTF8<>, "", "\"\"");
-	TEST_STRING(UTF8<>, "Hello", "\"Hello\"");
-	TEST_STRING(UTF8<>, "Hello\nWorld", "\"Hello\\nWorld\"");
-	TEST_STRING(UTF8<>, "\"\\/\b\f\n\r\t", "\"\\\"\\\\/\\b\\f\\n\\r\\t\"");
-	TEST_STRING(UTF8<>, "\x24", "\"\\u0024\"");			// Dollar sign U+0024
-	TEST_STRING(UTF8<>, "\xC2\xA2", "\"\\u00A2\"");		// Cents sign U+00A2
-	TEST_STRING(UTF8<>, "\xE2\x82\xAC", "\"\\u20AC\""); // Euro sign U+20AC
-	TEST_STRING(UTF8<>, "\xF0\x9D\x84\x9E", "\"\\uD834\\uDD1E\"");	// G clef sign U+1D11E
-
-	// UTF16
-	TEST_STRING(UTF16<>, L"", L"\"\"");
-	TEST_STRING(UTF16<>, L"Hello", L"\"Hello\"");
-	TEST_STRING(UTF16<>, L"Hello\nWorld", L"\"Hello\\nWorld\"");
-	TEST_STRING(UTF16<>, L"\"\\/\b\f\n\r\t", L"\"\\\"\\\\/\\b\\f\\n\\r\\t\"");
-	TEST_STRINGARRAY(UTF16<>, wchar_t, ARRAY(0x0024, 0x0000), L"\"\\u0024\"");
-	TEST_STRINGARRAY(UTF16<>, wchar_t, ARRAY(0x00A2, 0x0000), L"\"\\u00A2\"");	// Cents sign U+00A2
-	TEST_STRINGARRAY(UTF16<>, wchar_t, ARRAY(0x20AC, 0x0000), L"\"\\u20AC\"");	// Euro sign U+20AC
-	TEST_STRINGARRAY(UTF16<>, wchar_t, ARRAY(0xD834, 0xDD1E, 0x0000), L"\"\\uD834\\uDD1E\"");	// G clef sign U+1D11E
-
-	// UTF32
-	TEST_STRINGARRAY2(UTF32<>, unsigned, ARRAY('\0'), ARRAY('\"', '\"', '\0'));
-	TEST_STRINGARRAY2(UTF32<>, unsigned, ARRAY('H', 'e', 'l', 'l', 'o', '\0'), ARRAY('\"', 'H', 'e', 'l', 'l', 'o', '\"', '\0'));
-	TEST_STRINGARRAY2(UTF32<>, unsigned, ARRAY('H', 'e', 'l', 'l', 'o', '\n', 'W', 'o', 'r', 'l', 'd', '\0'), ARRAY('\"', 'H', 'e', 'l', 'l', 'o', '\\', 'n', 'W', 'o', 'r', 'l', 'd', '\"', '\0'));
-	TEST_STRINGARRAY2(UTF32<>, unsigned, ARRAY('\"', '\\', '/', '\b', '\f', '\n', '\r', '\t', '\0'), ARRAY('\"', '\\', '\"', '\\', '\\', '/', '\\', 'b', '\\', 'f', '\\', 'n', '\\', 'r', '\\', 't', '\"', '\0'));
-	TEST_STRINGARRAY2(UTF32<>, unsigned, ARRAY(0x00024, 0x0000), ARRAY('\"', '\\', 'u', '0', '0', '2', '4', '\"', '\0'));
-	TEST_STRINGARRAY2(UTF32<>, unsigned, ARRAY(0x000A2, 0x0000), ARRAY('\"', '\\', 'u', '0', '0', 'A', '2', '\"', '\0'));	// Cents sign U+00A2
-	TEST_STRINGARRAY2(UTF32<>, unsigned, ARRAY(0x020AC, 0x0000), ARRAY('\"', '\\', 'u', '2', '0', 'A', 'C', '\"', '\0'));	// Euro sign U+20AC
-	TEST_STRINGARRAY2(UTF32<>, unsigned, ARRAY(0x1D11E, 0x0000), ARRAY('\"', '\\', 'u', 'D', '8', '3', '4', '\\', 'u', 'D', 'D', '1', 'E', '\"', '\0'));	// G clef sign U+1D11E
-
-#undef TEST_STRINGARRAY
-#undef ARRAY
-#undef TEST_STRING
-
-	// Support of null character in string
-	{
-		StringStream s("\"Hello\\u0000World\"");
-		const char e[] = "Hello\0World";
-		ParseStringHandler<UTF8<> > h;
-		Reader reader;
-		reader.ParseString<0>(s, h);
-		EXPECT_EQ(0, memcmp(e, h.str_, h.length_ + 1));
-		EXPECT_EQ(11u, h.length_);
-	}
-}
-
-TEST(Reader, ParseString_Transcoding) {
-	const char* x = "\"Hello\"";
-	const wchar_t* e = L"Hello";
-	GenericStringStream<UTF8<> > is(x);
-	GenericReader<UTF8<>, UTF16<> > reader;
-	ParseStringHandler<UTF16<> > h;
-	reader.ParseString<0>(is, h);
-	EXPECT_EQ(0, StrCmp<UTF16<>::Ch>(e, h.str_));
-	EXPECT_EQ(StrLen(e), h.length_);
-}
-
-TEST(Reader, ParseString_NonDestructive) {
-	StringStream s("\"Hello\\nWorld\"");
-	ParseStringHandler<UTF8<> > h;
-	Reader reader;
-	reader.ParseString<0>(s, h);
-	EXPECT_EQ(0, StrCmp("Hello\nWorld", h.str_));
-	EXPECT_EQ(11u, h.length_);
-}
-
-ParseErrorCode TestString(const char* str) {
-	StringStream s(str);
-	BaseReaderHandler<> h;
-	Reader reader;
-	reader.Parse<kParseValidateEncodingFlag>(s, h);
-	return reader.GetParseErrorCode();
-}
-
-TEST(Reader, ParseString_Error) {
-#define TEST_STRING_ERROR(errorCode, str)\
-		EXPECT_EQ(errorCode, TestString(str))
-
-#define ARRAY(...) { __VA_ARGS__ }
-#define TEST_STRINGENCODING_ERROR(Encoding, utype, array) \
-	{ \
-		static const utype ue[] = array; \
-		static const Encoding::Ch* e = reinterpret_cast<const Encoding::Ch *>(&ue[0]); \
-		EXPECT_EQ(kParseErrorStringInvalidEncoding, TestString(e));\
-	}
-
-	// Invalid escape character in string.
-	TEST_STRING_ERROR(kParseErrorStringEscapeInvalid, "[\"\\a\"]");
-
-	// Incorrect hex digit after \\u escape in string.
-	TEST_STRING_ERROR(kParseErrorStringUnicodeEscapeInvalidHex, "[\"\\uABCG\"]");
-
-	// The surrogate pair in string is invalid.
-	TEST_STRING_ERROR(kParseErrorStringUnicodeSurrogateInvalid, "[\"\\uD800X\"]");
-	TEST_STRING_ERROR(kParseErrorStringUnicodeSurrogateInvalid, "[\"\\uD800\\uFFFF\"]");
-
-	// Missing a closing quotation mark in string.
-	TEST_STRING_ERROR(kParseErrorStringMissQuotationMark, "[\"Test]");
-
-	// http://www.cl.cam.ac.uk/~mgk25/ucs/examples/UTF-8-test.txt
-
-	// 3  Malformed sequences 
-
-	// 3.1 Unexpected continuation bytes
-	{
-		 char e[] = { '[', '\"', 0, '\"', ']', '\0' };
-		 for (unsigned char c = 0x80u; c <= 0xBFu; c++) {
-			e[2] = c;
-			ParseErrorCode error = TestString(e);
-			EXPECT_EQ(kParseErrorStringInvalidEncoding, error);
-			if (error != kParseErrorStringInvalidEncoding)
-				std::cout << (unsigned)(unsigned char)c << std::endl;
-		 }
-	}
-
-	// 3.2 Lonely start characters, 3.5 Impossible bytes
-	{
-		char e[] = { '[', '\"', 0, ' ', '\"', ']', '\0' };
-		for (unsigned c = 0xC0u; c <= 0xFFu; c++) {
-			e[2] = (char)c;
-			TEST_STRING_ERROR(kParseErrorStringInvalidEncoding, e);
-		}
-	}
-
-	// 4  Overlong sequences 
-
-	// 4.1  Examples of an overlong ASCII character
-	TEST_STRINGENCODING_ERROR(UTF8<>, unsigned char, ARRAY('[', '\"', 0xC0u, 0xAFu, '\"', ']', '\0'));
-	TEST_STRINGENCODING_ERROR(UTF8<>, unsigned char, ARRAY('[', '\"', 0xE0u, 0x80u, 0xAFu, '\"', ']', '\0'));
-	TEST_STRINGENCODING_ERROR(UTF8<>, unsigned char, ARRAY('[', '\"', 0xF0u, 0x80u, 0x80u, 0xAFu, '\"', ']', '\0'));
-
-	// 4.2  Maximum overlong sequences 
-	TEST_STRINGENCODING_ERROR(UTF8<>, unsigned char, ARRAY('[', '\"', 0xC1u, 0xBFu, '\"', ']', '\0'));
-	TEST_STRINGENCODING_ERROR(UTF8<>, unsigned char, ARRAY('[', '\"', 0xE0u, 0x9Fu, 0xBFu, '\"', ']', '\0'));
-	TEST_STRINGENCODING_ERROR(UTF8<>, unsigned char, ARRAY('[', '\"', 0xF0u, 0x8Fu, 0xBFu, 0xBFu, '\"', ']', '\0'));
-
-	// 4.3  Overlong representation of the NUL character 
-	TEST_STRINGENCODING_ERROR(UTF8<>, unsigned char, ARRAY('[', '\"', 0xC0u, 0x80u, '\"', ']', '\0'));
-	TEST_STRINGENCODING_ERROR(UTF8<>, unsigned char, ARRAY('[', '\"', 0xE0u, 0x80u, 0x80u, '\"', ']', '\0'));
-	TEST_STRINGENCODING_ERROR(UTF8<>, unsigned char, ARRAY('[', '\"', 0xF0u, 0x80u, 0x80u, 0x80u, '\"', ']', '\0'));
-
-	// 5  Illegal code positions
-
-	// 5.1 Single UTF-16 surrogates
-	TEST_STRINGENCODING_ERROR(UTF8<>, unsigned char, ARRAY('[', '\"', 0xEDu, 0xA0u, 0x80u, '\"', ']', '\0'));
-	TEST_STRINGENCODING_ERROR(UTF8<>, unsigned char, ARRAY('[', '\"', 0xEDu, 0xADu, 0xBFu, '\"', ']', '\0'));
-	TEST_STRINGENCODING_ERROR(UTF8<>, unsigned char, ARRAY('[', '\"', 0xEDu, 0xAEu, 0x80u, '\"', ']', '\0'));
-	TEST_STRINGENCODING_ERROR(UTF8<>, unsigned char, ARRAY('[', '\"', 0xEDu, 0xAFu, 0xBFu, '\"', ']', '\0'));
-	TEST_STRINGENCODING_ERROR(UTF8<>, unsigned char, ARRAY('[', '\"', 0xEDu, 0xB0u, 0x80u, '\"', ']', '\0'));
-	TEST_STRINGENCODING_ERROR(UTF8<>, unsigned char, ARRAY('[', '\"', 0xEDu, 0xBEu, 0x80u, '\"', ']', '\0'));
-	TEST_STRINGENCODING_ERROR(UTF8<>, unsigned char, ARRAY('[', '\"', 0xEDu, 0xBFu, 0xBFu, '\"', ']', '\0'));
-
-#undef ARRAY
-#undef TEST_STRINGARRAY_ERROR
-}
-
-template <unsigned count>
-struct ParseArrayHandler : BaseReaderHandler<> {
-	ParseArrayHandler() : step_(0) {}
-
-	void Default() { FAIL(); }
-	void Uint(unsigned i) { EXPECT_EQ(step_, i); step_++; } 
-	void StartArray() { EXPECT_EQ(0u, step_); step_++; }
-	void EndArray(SizeType) { step_++; }
-
-	unsigned step_;
-};
-
-TEST(Reader, ParseEmptyArray) {
-	char *json = StrDup("[ ] ");
-	InsituStringStream s(json);
-	ParseArrayHandler<0> h;
-	Reader reader;
-	reader.ParseArray<0>(s, h);
-	EXPECT_EQ(2u, h.step_);
-	free(json);
-}
-
-TEST(Reader, ParseArray) {
-	char *json = StrDup("[1, 2, 3, 4]");
-	InsituStringStream s(json);
-	ParseArrayHandler<4> h;
-	Reader reader;
-	reader.ParseArray<0>(s, h);
-	EXPECT_EQ(6u, h.step_);
-	free(json);
-}
-
-TEST(Reader, ParseArray_Error) {
-#define TEST_ARRAY_ERROR(errorCode, str) \
-	{ \
-		char buffer[1001]; \
-		strncpy(buffer, str, 1000); \
-		InsituStringStream s(buffer); \
-		BaseReaderHandler<> h; \
-		GenericReader<UTF8<>, UTF8<>, CrtAllocator> reader; \
-		EXPECT_FALSE(reader.Parse<0>(s, h)); \
-		EXPECT_EQ(errorCode, reader.GetParseErrorCode());\
-	}
-
-	// Missing a comma or ']' after an array element.
-	TEST_ARRAY_ERROR(kParseErrorArrayMissCommaOrSquareBracket, "[1");
-	TEST_ARRAY_ERROR(kParseErrorArrayMissCommaOrSquareBracket, "[1}");
-	TEST_ARRAY_ERROR(kParseErrorArrayMissCommaOrSquareBracket, "[1 2]");
-
-#undef TEST_ARRAY_ERROR
-}
-
-struct ParseObjectHandler : BaseReaderHandler<> {
-	ParseObjectHandler() : step_(0) {}
-
-	void Null() { EXPECT_EQ(8u, step_); step_++; }
-	void Bool(bool b) { 
-		switch(step_) {
-			case 4: EXPECT_TRUE(b); step_++; break;
-			case 6: EXPECT_FALSE(b); step_++; break;
-			default: FAIL();
-		}
-	}
-	void Int(int i) { 
-		switch(step_) {
-			case 10: EXPECT_EQ(123, i); step_++; break;
-			case 15: EXPECT_EQ(1, i); step_++; break;
-			case 16: EXPECT_EQ(2, i); step_++; break;
-			case 17: EXPECT_EQ(3, i); step_++; break;
-			default: FAIL();
-		}
-	}
-	void Uint(unsigned i) { Int(i); }
-	void Double(double d) { EXPECT_EQ(12u, step_); EXPECT_EQ(3.1416, d); step_++; }
-	void String(const char* str, size_t, bool) { 
-		switch(step_) {
-			case 1: EXPECT_STREQ("hello", str); step_++; break;
-			case 2: EXPECT_STREQ("world", str); step_++; break;
-			case 3: EXPECT_STREQ("t", str); step_++; break;
-			case 5: EXPECT_STREQ("f", str); step_++; break;
-			case 7: EXPECT_STREQ("n", str); step_++; break;
-			case 9: EXPECT_STREQ("i", str); step_++; break;
-			case 11: EXPECT_STREQ("pi", str); step_++; break;
-			case 13: EXPECT_STREQ("a", str); step_++; break;
-			default: FAIL();
-		}
-	}
-	void StartObject() { EXPECT_EQ(0u, step_); step_++; }
-	void EndObject(SizeType memberCount) { EXPECT_EQ(19u, step_); EXPECT_EQ(7u, memberCount); step_++;}
-	void StartArray() { EXPECT_EQ(14u, step_); step_++; }
-	void EndArray(SizeType elementCount) { EXPECT_EQ(18u, step_); EXPECT_EQ(3u, elementCount); step_++;}
-
-	unsigned step_;
-};
-
-TEST(Reader, ParseObject) {
-	const char* json = "{ \"hello\" : \"world\", \"t\" : true , \"f\" : false, \"n\": null, \"i\":123, \"pi\": 3.1416, \"a\":[1, 2, 3] } ";
-
-	// Insitu
-	{
-		char* json2 = StrDup(json);
-		InsituStringStream s(json2);
-		ParseObjectHandler h;
-		Reader reader;
-		reader.ParseObject<kParseInsituFlag>(s, h);
-		EXPECT_EQ(20u, h.step_);
-		free(json2);
-	}
-
-	// Normal
-	{
-		StringStream s(json);
-		ParseObjectHandler h;
-		Reader reader;
-		reader.ParseObject<0>(s, h);
-		EXPECT_EQ(20u, h.step_);
-	}
-}
-
-struct ParseEmptyObjectHandler : BaseReaderHandler<> {
-	ParseEmptyObjectHandler() : step_(0) {}
-
-	void Default() { FAIL(); }
-	void StartObject() { EXPECT_EQ(0u, step_); step_++; }
-	void EndObject(SizeType) { EXPECT_EQ(1u, step_); step_++; }
-
-	unsigned step_;
-};
-
-TEST(Reader, Parse_EmptyObject) {
-	StringStream s("{ } ");
-	ParseEmptyObjectHandler h;
-	Reader reader;
-	reader.ParseObject<0>(s, h);
-	EXPECT_EQ(2u, h.step_);
-}
-
-#define TEST_ERROR(errorCode, str) \
-	{ \
-		char buffer[1001]; \
-		strncpy(buffer, str, 1000); \
-		InsituStringStream s(buffer); \
-		BaseReaderHandler<> h; \
-		Reader reader; \
-		EXPECT_FALSE(reader.Parse<0>(s, h)); \
-		EXPECT_EQ(errorCode, reader.GetParseErrorCode());\
-	}
-
-TEST(Reader, ParseDocument_Error) {
-	// The document is empty.
-	TEST_ERROR(kParseErrorDocumentEmpty, "");
-	TEST_ERROR(kParseErrorDocumentEmpty, " ");
-	TEST_ERROR(kParseErrorDocumentEmpty, " \n");
-
-	// The document root must be either object or array.
-	TEST_ERROR(kParseErrorDocumentRootNotObjectOrArray, "null");
-	TEST_ERROR(kParseErrorDocumentRootNotObjectOrArray, "true");
-	TEST_ERROR(kParseErrorDocumentRootNotObjectOrArray, "false");
-	TEST_ERROR(kParseErrorDocumentRootNotObjectOrArray, "\"s\"");
-	TEST_ERROR(kParseErrorDocumentRootNotObjectOrArray, "0");
-
-	// The document root must not follow by other values.
-	TEST_ERROR(kParseErrorDocumentRootNotSingular, "[] 0");
-	TEST_ERROR(kParseErrorDocumentRootNotSingular, "{} 0");
-}
-
-TEST(Reader, ParseValue_Error) {
-	// Invalid value.
-	TEST_ERROR(kParseErrorValueInvalid, "[nulL]");
-	TEST_ERROR(kParseErrorValueInvalid, "[truE]");
-	TEST_ERROR(kParseErrorValueInvalid, "[falsE]");
-	TEST_ERROR(kParseErrorValueInvalid, "[a]");
-	TEST_ERROR(kParseErrorValueInvalid, "[.1]");
-}
-
-TEST(Reader, ParseObject_Error) {
-	// Missing a name for object member.
-	TEST_ERROR(kParseErrorObjectMissName, "{1}");
-	TEST_ERROR(kParseErrorObjectMissName, "{:1}");
-	TEST_ERROR(kParseErrorObjectMissName, "{null:1}");
-	TEST_ERROR(kParseErrorObjectMissName, "{true:1}");
-	TEST_ERROR(kParseErrorObjectMissName, "{false:1}");
-	TEST_ERROR(kParseErrorObjectMissName, "{1:1}");
-	TEST_ERROR(kParseErrorObjectMissName, "{[]:1}");
-	TEST_ERROR(kParseErrorObjectMissName, "{{}:1}");
-	TEST_ERROR(kParseErrorObjectMissName, "{xyz:1}");
-
-	// Missing a colon after a name of object member.
-	TEST_ERROR(kParseErrorObjectMissColon, "{\"a\" 1}");
-	TEST_ERROR(kParseErrorObjectMissColon, "{\"a\",1}");
-
-	// Must be a comma or '}' after an object member
-	TEST_ERROR(kParseErrorObjectMissCommaOrCurlyBracket, "{\"a\":1]");
-}
-
-#undef TEST_ERROR
-
-TEST(Reader, SkipWhitespace) {
-	StringStream ss(" A \t\tB\n \n\nC\r\r \rD \t\n\r E");
-	const char* expected = "ABCDE";
-	for (size_t i = 0; i < 5; i++) {
-		SkipWhitespace(ss);
-		EXPECT_EQ(expected[i], ss.Take());
-	}
-<<<<<<< HEAD
-=======
-}
-
-// Test implementing a stream without copy stream optimization.
-// Clone from GenericStringStream except that copy constructor is disabled.
-template <typename Encoding>
-class CustomStringStream {
-public:
-	typedef typename Encoding::Ch Ch;
-
-	CustomStringStream(const Ch *src) : src_(src), head_(src) {}
-
-	Ch Peek() const { return *src_; }
-	Ch Take() { return *src_++; }
-	size_t Tell() const { return static_cast<size_t>(src_ - head_); }
-
-	Ch* PutBegin() { RAPIDJSON_ASSERT(false); return 0; }
-	void Put(Ch) { RAPIDJSON_ASSERT(false); }
-	void Flush() { RAPIDJSON_ASSERT(false); }
-	size_t PutEnd(Ch*) { RAPIDJSON_ASSERT(false); return 0; }
-
-private:
-	// Not support copy constructor.
-	CustomStringStream(const CustomStringStream&);
-
-	const Ch* src_;		//!< Current read position.
-	const Ch* head_;	//!< Original head of the string.
-};
-
-// If the following code is compiled, it should generate compilation error as predicted.
-// Because CustomStringStream<> is not copyable via making copy constructor private.
-#if 0
-namespace rapidjson {
-
-template <typename Encoding>
-struct StreamTraits<CustomStringStream<Encoding> > {
-	typedef CustomStringStream<Encoding> StreamCopyType;
-};
-
-} // namespace rapdijson
-#endif 
-
-TEST(Reader, CustomStringStream) {
-	const char* json = "{ \"hello\" : \"world\", \"t\" : true , \"f\" : false, \"n\": null, \"i\":123, \"pi\": 3.1416, \"a\":[1, 2, 3] } ";
-	CustomStringStream<UTF8<char> > s(json);
-	ParseObjectHandler h;
-	Reader reader;
-	reader.ParseObject<0>(s, h);
-	EXPECT_EQ(20u, h.step_);
->>>>>>> d8ed6095
-}
+#include "unittest.h"
+
+#define private public	// For testing private members
+#include "rapidjson/reader.h"
+
+using namespace rapidjson;
+
+template<bool expect>
+struct ParseBoolHandler : BaseReaderHandler<> {
+	ParseBoolHandler() : step_(0) {}
+	void Default() { FAIL(); }
+	// gcc 4.8.x generates warning in EXPECT_EQ(bool, bool) on this gtest version.
+	// Workaround with EXPECT_TRUE().
+	void Bool(bool b) { /*EXPECT_EQ(expect, b); */EXPECT_TRUE(expect == b);  ++step_; }
+
+	unsigned step_;
+};
+
+TEST(Reader, ParseTrue) {
+	StringStream s("true");
+	ParseBoolHandler<true> h;
+	Reader reader;
+	reader.ParseTrue<0>(s, h);
+	EXPECT_EQ(1u, h.step_);
+}
+
+TEST(Reader, ParseFalse) {
+	StringStream s("false");
+	ParseBoolHandler<false> h;
+	Reader reader;
+	reader.ParseFalse<0>(s, h);
+	EXPECT_EQ(1u, h.step_);
+}
+
+struct ParseIntHandler : BaseReaderHandler<> {
+	ParseIntHandler() : step_(0) {}
+	void Default() { FAIL(); }
+	void Int(int i) { actual_ = i; step_++; }
+
+	unsigned step_;
+	int actual_;
+};
+
+struct ParseUintHandler : BaseReaderHandler<> {
+	ParseUintHandler() : step_(0) {}
+	void Default() { FAIL(); }
+	void Uint(unsigned i) { actual_ = i; step_++; }
+
+	unsigned step_;
+	unsigned actual_;
+};
+
+struct ParseInt64Handler : BaseReaderHandler<> {
+	ParseInt64Handler() : step_(0) {}
+	void Default() { FAIL(); }
+	void Int64(int64_t i) { actual_ = i; step_++; }
+
+	unsigned step_;
+	int64_t actual_;
+};
+
+struct ParseUint64Handler : BaseReaderHandler<> {
+	ParseUint64Handler() : step_(0) {}
+	void Default() { FAIL(); }
+	void Uint64(uint64_t i) { actual_ = i; step_++; }
+
+	unsigned step_;
+	uint64_t actual_;
+};
+
+struct ParseDoubleHandler : BaseReaderHandler<> {
+	ParseDoubleHandler() : step_(0) {}
+	void Default() { FAIL(); }
+	void Double(double d) { actual_ = d; step_++; }
+
+	unsigned step_;
+	double actual_;
+};
+
+TEST(Reader, ParseNumberHandler) {
+#define TEST_NUMBER(Handler, str, x) \
+	{ \
+		StringStream s(str); \
+		Handler h; \
+		Reader reader; \
+		reader.ParseNumber<0>(s, h); \
+		EXPECT_EQ(1u, h.step_); \
+		EXPECT_EQ(double(x), h.actual_); \
+	}
+
+#define TEST_DOUBLE(str, x) \
+	{ \
+		StringStream s(str); \
+		ParseDoubleHandler h; \
+		Reader reader; \
+		reader.ParseNumber<0>(s, h); \
+		EXPECT_EQ(1u, h.step_); \
+		EXPECT_DOUBLE_EQ(x, h.actual_); \
+	}
+
+	TEST_NUMBER(ParseUintHandler, "0", 0);
+	TEST_NUMBER(ParseUintHandler, "123", 123);
+	TEST_NUMBER(ParseUintHandler, "2147483648", 2147483648u);		// 2^31 - 1 (cannot be stored in int)
+	TEST_NUMBER(ParseUintHandler, "4294967295", 4294967295u);
+
+	TEST_NUMBER(ParseIntHandler, "-123", -123);
+	TEST_NUMBER(ParseIntHandler, "-2147483648", -2147483648LL);		// -2^31 (min of int)
+
+	TEST_NUMBER(ParseUint64Handler, "4294967296", 4294967296ULL);	// 2^32 (max of unsigned + 1, force to use uint64_t)
+	TEST_NUMBER(ParseUint64Handler, "18446744073709551615", 18446744073709551615ULL);	// 2^64 - 1 (max of uint64_t)
+
+	TEST_NUMBER(ParseInt64Handler, "-2147483649", -2147483649LL);	// -2^31 -1 (min of int - 1, force to use int64_t)
+	TEST_NUMBER(ParseInt64Handler, "-9223372036854775808", (-9223372036854775807LL - 1));		// -2^63 (min of int64_t)
+
+	TEST_DOUBLE("0.0", 0.0);
+	TEST_DOUBLE("1.0", 1.0);
+	TEST_DOUBLE("-1.0", -1.0);
+	TEST_DOUBLE("1.5", 1.5);
+	TEST_DOUBLE("-1.5", -1.5);
+	TEST_DOUBLE("3.1416", 3.1416);
+	TEST_DOUBLE("1E10", 1E10);
+	TEST_DOUBLE("1e10", 1e10);
+	TEST_DOUBLE("1E+10", 1E+10);
+	TEST_DOUBLE("1E-10", 1E-10);
+	TEST_DOUBLE("-1E10", -1E10);
+	TEST_DOUBLE("-1e10", -1e10);
+	TEST_DOUBLE("-1E+10", -1E+10);
+	TEST_DOUBLE("-1E-10", -1E-10);
+	TEST_DOUBLE("1.234E+10", 1.234E+10);
+	TEST_DOUBLE("1.234E-10", 1.234E-10);
+	TEST_DOUBLE("1.79769e+308", 1.79769e+308);
+	//TEST_DOUBLE("2.22507e-308", 2.22507e-308);	// TODO: underflow
+	TEST_DOUBLE("-1.79769e+308", -1.79769e+308);
+	//TEST_DOUBLE("-2.22507e-308", -2.22507e-308);	// TODO: underflow
+	TEST_DOUBLE("18446744073709551616", 18446744073709551616.0);	// 2^64 (max of uint64_t + 1, force to use double)
+	TEST_DOUBLE("-9223372036854775809", -9223372036854775809.0);	// -2^63 - 1(min of int64_t + 1, force to use double)
+
+	{
+		char n1e308[310];	// '1' followed by 308 '0'
+		n1e308[0] = '1';
+		for (int i = 1; i < 309; i++)
+			n1e308[i] = '0';
+		n1e308[309] = '\0';
+		TEST_DOUBLE(n1e308, 1E308);
+	}
+#undef TEST_NUMBER
+#undef TEST_DOUBLE
+}
+
+TEST(Reader, ParseNumber_Error) {
+#define TEST_NUMBER_ERROR(errorCode, str) \
+	{ \
+		char buffer[1001]; \
+		sprintf(buffer, "[%s]", str); \
+		InsituStringStream s(buffer); \
+		BaseReaderHandler<> h; \
+		Reader reader; \
+		EXPECT_FALSE(reader.Parse<0>(s, h)); \
+		EXPECT_EQ(errorCode, reader.GetParseErrorCode());\
+	}
+
+	// Number too big to be stored in double.
+	{
+		char n1e309[311];	// '1' followed by 309 '0'
+		n1e309[0] = '1';
+		for (int i = 1; i < 310; i++)
+			n1e309[i] = '0';
+		n1e309[310] = '\0';
+		TEST_NUMBER_ERROR(kParesErrorNumberTooBig, n1e309);
+	}
+	TEST_NUMBER_ERROR(kParesErrorNumberTooBig, "1e309");
+
+	// Miss fraction part in number.
+	TEST_NUMBER_ERROR(kParseErrorNumberMissFraction, "1.");
+	TEST_NUMBER_ERROR(kParseErrorNumberMissFraction, "1.a");
+
+	// Miss exponent in number.
+	TEST_NUMBER_ERROR(kParseErrorNumberMissExponent, "1e");
+	TEST_NUMBER_ERROR(kParseErrorNumberMissExponent, "1e_");
+
+#undef TEST_NUMBER_ERROR
+}
+
+template <typename Encoding>
+struct ParseStringHandler : BaseReaderHandler<Encoding> {
+	ParseStringHandler() : str_(0), length_(0) {}
+	~ParseStringHandler() { EXPECT_TRUE(str_ != 0); if (copy_) free(const_cast<typename Encoding::Ch*>(str_)); }
+	void Default() { FAIL(); }
+	void String(const typename Encoding::Ch* str, size_t length, bool copy) { 
+		EXPECT_EQ(0, str_);
+		if (copy) {
+			str_ = (typename Encoding::Ch*)malloc((length + 1) * sizeof(typename Encoding::Ch));
+			memcpy(const_cast<typename Encoding::Ch*>(str_), str, (length + 1) * sizeof(typename Encoding::Ch));
+		}
+		else
+			str_ = str;
+		length_ = length; 
+		copy_ = copy; 
+	}
+
+	const typename Encoding::Ch* str_;
+	size_t length_;
+	bool copy_;
+};
+
+TEST(Reader, ParseString) {
+#define TEST_STRING(Encoding, e, x) \
+	{ \
+		Encoding::Ch* buffer = StrDup(x); \
+		GenericInsituStringStream<Encoding> is(buffer); \
+		ParseStringHandler<Encoding> h; \
+		GenericReader<Encoding, Encoding> reader; \
+		reader.ParseString<kParseInsituFlag | kParseValidateEncodingFlag>(is, h); \
+		EXPECT_EQ(0, StrCmp<Encoding::Ch>(e, h.str_)); \
+		EXPECT_EQ(StrLen(e), h.length_); \
+		free(buffer); \
+		GenericStringStream<Encoding> s(x); \
+		ParseStringHandler<Encoding> h2; \
+		GenericReader<Encoding, Encoding> reader2; \
+		reader2.ParseString<0>(s, h2); \
+		EXPECT_EQ(0, StrCmp<Encoding::Ch>(e, h2.str_)); \
+		EXPECT_EQ(StrLen(e), h2.length_); \
+	}
+
+	// String constant L"\xXX" can only specify character code in bytes, which is not endianness-neutral. 
+	// And old compiler does not support u"" and U"" string literal. So here specify string literal by array of Ch.
+	// In addition, GCC 4.8 generates -Wnarrowing warnings when character code >= 128 are assigned to signed integer types.
+	// Therefore, utype is added for declaring unsigned array, and then cast it to Encoding::Ch.
+#define ARRAY(...) { __VA_ARGS__ }
+#define TEST_STRINGARRAY(Encoding, utype, array, x) \
+	{ \
+		static const utype ue[] = array; \
+		static const Encoding::Ch* e = reinterpret_cast<const Encoding::Ch *>(&ue[0]); \
+		TEST_STRING(Encoding, e, x); \
+	}
+
+#define TEST_STRINGARRAY2(Encoding, utype, earray, xarray) \
+	{ \
+		static const utype ue[] = earray; \
+		static const utype xe[] = xarray; \
+		static const Encoding::Ch* e = reinterpret_cast<const Encoding::Ch *>(&ue[0]); \
+		static const Encoding::Ch* x = reinterpret_cast<const Encoding::Ch *>(&xe[0]); \
+		TEST_STRING(Encoding, e, x); \
+	}
+
+	TEST_STRING(UTF8<>, "", "\"\"");
+	TEST_STRING(UTF8<>, "Hello", "\"Hello\"");
+	TEST_STRING(UTF8<>, "Hello\nWorld", "\"Hello\\nWorld\"");
+	TEST_STRING(UTF8<>, "\"\\/\b\f\n\r\t", "\"\\\"\\\\/\\b\\f\\n\\r\\t\"");
+	TEST_STRING(UTF8<>, "\x24", "\"\\u0024\"");			// Dollar sign U+0024
+	TEST_STRING(UTF8<>, "\xC2\xA2", "\"\\u00A2\"");		// Cents sign U+00A2
+	TEST_STRING(UTF8<>, "\xE2\x82\xAC", "\"\\u20AC\""); // Euro sign U+20AC
+	TEST_STRING(UTF8<>, "\xF0\x9D\x84\x9E", "\"\\uD834\\uDD1E\"");	// G clef sign U+1D11E
+
+	// UTF16
+	TEST_STRING(UTF16<>, L"", L"\"\"");
+	TEST_STRING(UTF16<>, L"Hello", L"\"Hello\"");
+	TEST_STRING(UTF16<>, L"Hello\nWorld", L"\"Hello\\nWorld\"");
+	TEST_STRING(UTF16<>, L"\"\\/\b\f\n\r\t", L"\"\\\"\\\\/\\b\\f\\n\\r\\t\"");
+	TEST_STRINGARRAY(UTF16<>, wchar_t, ARRAY(0x0024, 0x0000), L"\"\\u0024\"");
+	TEST_STRINGARRAY(UTF16<>, wchar_t, ARRAY(0x00A2, 0x0000), L"\"\\u00A2\"");	// Cents sign U+00A2
+	TEST_STRINGARRAY(UTF16<>, wchar_t, ARRAY(0x20AC, 0x0000), L"\"\\u20AC\"");	// Euro sign U+20AC
+	TEST_STRINGARRAY(UTF16<>, wchar_t, ARRAY(0xD834, 0xDD1E, 0x0000), L"\"\\uD834\\uDD1E\"");	// G clef sign U+1D11E
+
+	// UTF32
+	TEST_STRINGARRAY2(UTF32<>, unsigned, ARRAY('\0'), ARRAY('\"', '\"', '\0'));
+	TEST_STRINGARRAY2(UTF32<>, unsigned, ARRAY('H', 'e', 'l', 'l', 'o', '\0'), ARRAY('\"', 'H', 'e', 'l', 'l', 'o', '\"', '\0'));
+	TEST_STRINGARRAY2(UTF32<>, unsigned, ARRAY('H', 'e', 'l', 'l', 'o', '\n', 'W', 'o', 'r', 'l', 'd', '\0'), ARRAY('\"', 'H', 'e', 'l', 'l', 'o', '\\', 'n', 'W', 'o', 'r', 'l', 'd', '\"', '\0'));
+	TEST_STRINGARRAY2(UTF32<>, unsigned, ARRAY('\"', '\\', '/', '\b', '\f', '\n', '\r', '\t', '\0'), ARRAY('\"', '\\', '\"', '\\', '\\', '/', '\\', 'b', '\\', 'f', '\\', 'n', '\\', 'r', '\\', 't', '\"', '\0'));
+	TEST_STRINGARRAY2(UTF32<>, unsigned, ARRAY(0x00024, 0x0000), ARRAY('\"', '\\', 'u', '0', '0', '2', '4', '\"', '\0'));
+	TEST_STRINGARRAY2(UTF32<>, unsigned, ARRAY(0x000A2, 0x0000), ARRAY('\"', '\\', 'u', '0', '0', 'A', '2', '\"', '\0'));	// Cents sign U+00A2
+	TEST_STRINGARRAY2(UTF32<>, unsigned, ARRAY(0x020AC, 0x0000), ARRAY('\"', '\\', 'u', '2', '0', 'A', 'C', '\"', '\0'));	// Euro sign U+20AC
+	TEST_STRINGARRAY2(UTF32<>, unsigned, ARRAY(0x1D11E, 0x0000), ARRAY('\"', '\\', 'u', 'D', '8', '3', '4', '\\', 'u', 'D', 'D', '1', 'E', '\"', '\0'));	// G clef sign U+1D11E
+
+#undef TEST_STRINGARRAY
+#undef ARRAY
+#undef TEST_STRING
+
+	// Support of null character in string
+	{
+		StringStream s("\"Hello\\u0000World\"");
+		const char e[] = "Hello\0World";
+		ParseStringHandler<UTF8<> > h;
+		Reader reader;
+		reader.ParseString<0>(s, h);
+		EXPECT_EQ(0, memcmp(e, h.str_, h.length_ + 1));
+		EXPECT_EQ(11u, h.length_);
+	}
+}
+
+TEST(Reader, ParseString_Transcoding) {
+	const char* x = "\"Hello\"";
+	const wchar_t* e = L"Hello";
+	GenericStringStream<UTF8<> > is(x);
+	GenericReader<UTF8<>, UTF16<> > reader;
+	ParseStringHandler<UTF16<> > h;
+	reader.ParseString<0>(is, h);
+	EXPECT_EQ(0, StrCmp<UTF16<>::Ch>(e, h.str_));
+	EXPECT_EQ(StrLen(e), h.length_);
+}
+
+TEST(Reader, ParseString_NonDestructive) {
+	StringStream s("\"Hello\\nWorld\"");
+	ParseStringHandler<UTF8<> > h;
+	Reader reader;
+	reader.ParseString<0>(s, h);
+	EXPECT_EQ(0, StrCmp("Hello\nWorld", h.str_));
+	EXPECT_EQ(11u, h.length_);
+}
+
+ParseErrorCode TestString(const char* str) {
+	StringStream s(str);
+	BaseReaderHandler<> h;
+	Reader reader;
+	reader.Parse<kParseValidateEncodingFlag>(s, h);
+	return reader.GetParseErrorCode();
+}
+
+TEST(Reader, ParseString_Error) {
+#define TEST_STRING_ERROR(errorCode, str)\
+		EXPECT_EQ(errorCode, TestString(str))
+
+#define ARRAY(...) { __VA_ARGS__ }
+#define TEST_STRINGENCODING_ERROR(Encoding, utype, array) \
+	{ \
+		static const utype ue[] = array; \
+		static const Encoding::Ch* e = reinterpret_cast<const Encoding::Ch *>(&ue[0]); \
+		EXPECT_EQ(kParseErrorStringInvalidEncoding, TestString(e));\
+	}
+
+	// Invalid escape character in string.
+	TEST_STRING_ERROR(kParseErrorStringEscapeInvalid, "[\"\\a\"]");
+
+	// Incorrect hex digit after \\u escape in string.
+	TEST_STRING_ERROR(kParseErrorStringUnicodeEscapeInvalidHex, "[\"\\uABCG\"]");
+
+	// The surrogate pair in string is invalid.
+	TEST_STRING_ERROR(kParseErrorStringUnicodeSurrogateInvalid, "[\"\\uD800X\"]");
+	TEST_STRING_ERROR(kParseErrorStringUnicodeSurrogateInvalid, "[\"\\uD800\\uFFFF\"]");
+
+	// Missing a closing quotation mark in string.
+	TEST_STRING_ERROR(kParseErrorStringMissQuotationMark, "[\"Test]");
+
+	// http://www.cl.cam.ac.uk/~mgk25/ucs/examples/UTF-8-test.txt
+
+	// 3  Malformed sequences 
+
+	// 3.1 Unexpected continuation bytes
+	{
+		 char e[] = { '[', '\"', 0, '\"', ']', '\0' };
+		 for (unsigned char c = 0x80u; c <= 0xBFu; c++) {
+			e[2] = c;
+			ParseErrorCode error = TestString(e);
+			EXPECT_EQ(kParseErrorStringInvalidEncoding, error);
+			if (error != kParseErrorStringInvalidEncoding)
+				std::cout << (unsigned)(unsigned char)c << std::endl;
+		 }
+	}
+
+	// 3.2 Lonely start characters, 3.5 Impossible bytes
+	{
+		char e[] = { '[', '\"', 0, ' ', '\"', ']', '\0' };
+		for (unsigned c = 0xC0u; c <= 0xFFu; c++) {
+			e[2] = (char)c;
+			TEST_STRING_ERROR(kParseErrorStringInvalidEncoding, e);
+		}
+	}
+
+	// 4  Overlong sequences 
+
+	// 4.1  Examples of an overlong ASCII character
+	TEST_STRINGENCODING_ERROR(UTF8<>, unsigned char, ARRAY('[', '\"', 0xC0u, 0xAFu, '\"', ']', '\0'));
+	TEST_STRINGENCODING_ERROR(UTF8<>, unsigned char, ARRAY('[', '\"', 0xE0u, 0x80u, 0xAFu, '\"', ']', '\0'));
+	TEST_STRINGENCODING_ERROR(UTF8<>, unsigned char, ARRAY('[', '\"', 0xF0u, 0x80u, 0x80u, 0xAFu, '\"', ']', '\0'));
+
+	// 4.2  Maximum overlong sequences 
+	TEST_STRINGENCODING_ERROR(UTF8<>, unsigned char, ARRAY('[', '\"', 0xC1u, 0xBFu, '\"', ']', '\0'));
+	TEST_STRINGENCODING_ERROR(UTF8<>, unsigned char, ARRAY('[', '\"', 0xE0u, 0x9Fu, 0xBFu, '\"', ']', '\0'));
+	TEST_STRINGENCODING_ERROR(UTF8<>, unsigned char, ARRAY('[', '\"', 0xF0u, 0x8Fu, 0xBFu, 0xBFu, '\"', ']', '\0'));
+
+	// 4.3  Overlong representation of the NUL character 
+	TEST_STRINGENCODING_ERROR(UTF8<>, unsigned char, ARRAY('[', '\"', 0xC0u, 0x80u, '\"', ']', '\0'));
+	TEST_STRINGENCODING_ERROR(UTF8<>, unsigned char, ARRAY('[', '\"', 0xE0u, 0x80u, 0x80u, '\"', ']', '\0'));
+	TEST_STRINGENCODING_ERROR(UTF8<>, unsigned char, ARRAY('[', '\"', 0xF0u, 0x80u, 0x80u, 0x80u, '\"', ']', '\0'));
+
+	// 5  Illegal code positions
+
+	// 5.1 Single UTF-16 surrogates
+	TEST_STRINGENCODING_ERROR(UTF8<>, unsigned char, ARRAY('[', '\"', 0xEDu, 0xA0u, 0x80u, '\"', ']', '\0'));
+	TEST_STRINGENCODING_ERROR(UTF8<>, unsigned char, ARRAY('[', '\"', 0xEDu, 0xADu, 0xBFu, '\"', ']', '\0'));
+	TEST_STRINGENCODING_ERROR(UTF8<>, unsigned char, ARRAY('[', '\"', 0xEDu, 0xAEu, 0x80u, '\"', ']', '\0'));
+	TEST_STRINGENCODING_ERROR(UTF8<>, unsigned char, ARRAY('[', '\"', 0xEDu, 0xAFu, 0xBFu, '\"', ']', '\0'));
+	TEST_STRINGENCODING_ERROR(UTF8<>, unsigned char, ARRAY('[', '\"', 0xEDu, 0xB0u, 0x80u, '\"', ']', '\0'));
+	TEST_STRINGENCODING_ERROR(UTF8<>, unsigned char, ARRAY('[', '\"', 0xEDu, 0xBEu, 0x80u, '\"', ']', '\0'));
+	TEST_STRINGENCODING_ERROR(UTF8<>, unsigned char, ARRAY('[', '\"', 0xEDu, 0xBFu, 0xBFu, '\"', ']', '\0'));
+
+#undef ARRAY
+#undef TEST_STRINGARRAY_ERROR
+}
+
+template <unsigned count>
+struct ParseArrayHandler : BaseReaderHandler<> {
+	ParseArrayHandler() : step_(0) {}
+
+	void Default() { FAIL(); }
+	void Uint(unsigned i) { EXPECT_EQ(step_, i); step_++; } 
+	void StartArray() { EXPECT_EQ(0u, step_); step_++; }
+	void EndArray(SizeType) { step_++; }
+
+	unsigned step_;
+};
+
+TEST(Reader, ParseEmptyArray) {
+	char *json = StrDup("[ ] ");
+	InsituStringStream s(json);
+	ParseArrayHandler<0> h;
+	Reader reader;
+	reader.ParseArray<0>(s, h);
+	EXPECT_EQ(2u, h.step_);
+	free(json);
+}
+
+TEST(Reader, ParseArray) {
+	char *json = StrDup("[1, 2, 3, 4]");
+	InsituStringStream s(json);
+	ParseArrayHandler<4> h;
+	Reader reader;
+	reader.ParseArray<0>(s, h);
+	EXPECT_EQ(6u, h.step_);
+	free(json);
+}
+
+TEST(Reader, ParseArray_Error) {
+#define TEST_ARRAY_ERROR(errorCode, str) \
+	{ \
+		char buffer[1001]; \
+		strncpy(buffer, str, 1000); \
+		InsituStringStream s(buffer); \
+		BaseReaderHandler<> h; \
+		GenericReader<UTF8<>, UTF8<>, CrtAllocator> reader; \
+		EXPECT_FALSE(reader.Parse<0>(s, h)); \
+		EXPECT_EQ(errorCode, reader.GetParseErrorCode());\
+	}
+
+	// Missing a comma or ']' after an array element.
+	TEST_ARRAY_ERROR(kParseErrorArrayMissCommaOrSquareBracket, "[1");
+	TEST_ARRAY_ERROR(kParseErrorArrayMissCommaOrSquareBracket, "[1}");
+	TEST_ARRAY_ERROR(kParseErrorArrayMissCommaOrSquareBracket, "[1 2]");
+
+#undef TEST_ARRAY_ERROR
+}
+
+struct ParseObjectHandler : BaseReaderHandler<> {
+	ParseObjectHandler() : step_(0) {}
+
+	void Null() { EXPECT_EQ(8u, step_); step_++; }
+	void Bool(bool b) { 
+		switch(step_) {
+			case 4: EXPECT_TRUE(b); step_++; break;
+			case 6: EXPECT_FALSE(b); step_++; break;
+			default: FAIL();
+		}
+	}
+	void Int(int i) { 
+		switch(step_) {
+			case 10: EXPECT_EQ(123, i); step_++; break;
+			case 15: EXPECT_EQ(1, i); step_++; break;
+			case 16: EXPECT_EQ(2, i); step_++; break;
+			case 17: EXPECT_EQ(3, i); step_++; break;
+			default: FAIL();
+		}
+	}
+	void Uint(unsigned i) { Int(i); }
+	void Double(double d) { EXPECT_EQ(12u, step_); EXPECT_EQ(3.1416, d); step_++; }
+	void String(const char* str, size_t, bool) { 
+		switch(step_) {
+			case 1: EXPECT_STREQ("hello", str); step_++; break;
+			case 2: EXPECT_STREQ("world", str); step_++; break;
+			case 3: EXPECT_STREQ("t", str); step_++; break;
+			case 5: EXPECT_STREQ("f", str); step_++; break;
+			case 7: EXPECT_STREQ("n", str); step_++; break;
+			case 9: EXPECT_STREQ("i", str); step_++; break;
+			case 11: EXPECT_STREQ("pi", str); step_++; break;
+			case 13: EXPECT_STREQ("a", str); step_++; break;
+			default: FAIL();
+		}
+	}
+	void StartObject() { EXPECT_EQ(0u, step_); step_++; }
+	void EndObject(SizeType memberCount) { EXPECT_EQ(19u, step_); EXPECT_EQ(7u, memberCount); step_++;}
+	void StartArray() { EXPECT_EQ(14u, step_); step_++; }
+	void EndArray(SizeType elementCount) { EXPECT_EQ(18u, step_); EXPECT_EQ(3u, elementCount); step_++;}
+
+	unsigned step_;
+};
+
+TEST(Reader, ParseObject) {
+	const char* json = "{ \"hello\" : \"world\", \"t\" : true , \"f\" : false, \"n\": null, \"i\":123, \"pi\": 3.1416, \"a\":[1, 2, 3] } ";
+
+	// Insitu
+	{
+		char* json2 = StrDup(json);
+		InsituStringStream s(json2);
+		ParseObjectHandler h;
+		Reader reader;
+		reader.ParseObject<kParseInsituFlag>(s, h);
+		EXPECT_EQ(20u, h.step_);
+		free(json2);
+	}
+
+	// Normal
+	{
+		StringStream s(json);
+		ParseObjectHandler h;
+		Reader reader;
+		reader.ParseObject<0>(s, h);
+		EXPECT_EQ(20u, h.step_);
+	}
+}
+
+struct ParseEmptyObjectHandler : BaseReaderHandler<> {
+	ParseEmptyObjectHandler() : step_(0) {}
+
+	void Default() { FAIL(); }
+	void StartObject() { EXPECT_EQ(0u, step_); step_++; }
+	void EndObject(SizeType) { EXPECT_EQ(1u, step_); step_++; }
+
+	unsigned step_;
+};
+
+TEST(Reader, Parse_EmptyObject) {
+	StringStream s("{ } ");
+	ParseEmptyObjectHandler h;
+	Reader reader;
+	reader.ParseObject<0>(s, h);
+	EXPECT_EQ(2u, h.step_);
+}
+
+#define TEST_ERROR(errorCode, str) \
+	{ \
+		char buffer[1001]; \
+		strncpy(buffer, str, 1000); \
+		InsituStringStream s(buffer); \
+		BaseReaderHandler<> h; \
+		Reader reader; \
+		EXPECT_FALSE(reader.Parse<0>(s, h)); \
+		EXPECT_EQ(errorCode, reader.GetParseErrorCode());\
+	}
+
+TEST(Reader, ParseDocument_Error) {
+	// The document is empty.
+	TEST_ERROR(kParseErrorDocumentEmpty, "");
+	TEST_ERROR(kParseErrorDocumentEmpty, " ");
+	TEST_ERROR(kParseErrorDocumentEmpty, " \n");
+
+	// The document root must be either object or array.
+	TEST_ERROR(kParseErrorDocumentRootNotObjectOrArray, "null");
+	TEST_ERROR(kParseErrorDocumentRootNotObjectOrArray, "true");
+	TEST_ERROR(kParseErrorDocumentRootNotObjectOrArray, "false");
+	TEST_ERROR(kParseErrorDocumentRootNotObjectOrArray, "\"s\"");
+	TEST_ERROR(kParseErrorDocumentRootNotObjectOrArray, "0");
+
+	// The document root must not follow by other values.
+	TEST_ERROR(kParseErrorDocumentRootNotSingular, "[] 0");
+	TEST_ERROR(kParseErrorDocumentRootNotSingular, "{} 0");
+}
+
+TEST(Reader, ParseValue_Error) {
+	// Invalid value.
+	TEST_ERROR(kParseErrorValueInvalid, "[nulL]");
+	TEST_ERROR(kParseErrorValueInvalid, "[truE]");
+	TEST_ERROR(kParseErrorValueInvalid, "[falsE]");
+	TEST_ERROR(kParseErrorValueInvalid, "[a]");
+	TEST_ERROR(kParseErrorValueInvalid, "[.1]");
+}
+
+TEST(Reader, ParseObject_Error) {
+	// Missing a name for object member.
+	TEST_ERROR(kParseErrorObjectMissName, "{1}");
+	TEST_ERROR(kParseErrorObjectMissName, "{:1}");
+	TEST_ERROR(kParseErrorObjectMissName, "{null:1}");
+	TEST_ERROR(kParseErrorObjectMissName, "{true:1}");
+	TEST_ERROR(kParseErrorObjectMissName, "{false:1}");
+	TEST_ERROR(kParseErrorObjectMissName, "{1:1}");
+	TEST_ERROR(kParseErrorObjectMissName, "{[]:1}");
+	TEST_ERROR(kParseErrorObjectMissName, "{{}:1}");
+	TEST_ERROR(kParseErrorObjectMissName, "{xyz:1}");
+
+	// Missing a colon after a name of object member.
+	TEST_ERROR(kParseErrorObjectMissColon, "{\"a\" 1}");
+	TEST_ERROR(kParseErrorObjectMissColon, "{\"a\",1}");
+
+	// Must be a comma or '}' after an object member
+	TEST_ERROR(kParseErrorObjectMissCommaOrCurlyBracket, "{\"a\":1]");
+}
+
+#undef TEST_ERROR
+
+TEST(Reader, SkipWhitespace) {
+	StringStream ss(" A \t\tB\n \n\nC\r\r \rD \t\n\r E");
+	const char* expected = "ABCDE";
+	for (size_t i = 0; i < 5; i++) {
+		SkipWhitespace(ss);
+		EXPECT_EQ(expected[i], ss.Take());
+	}
+}
+
+// Test implementing a stream without copy stream optimization.
+// Clone from GenericStringStream except that copy constructor is disabled.
+template <typename Encoding>
+class CustomStringStream {
+public:
+	typedef typename Encoding::Ch Ch;
+
+	CustomStringStream(const Ch *src) : src_(src), head_(src) {}
+
+	Ch Peek() const { return *src_; }
+	Ch Take() { return *src_++; }
+	size_t Tell() const { return static_cast<size_t>(src_ - head_); }
+
+	Ch* PutBegin() { RAPIDJSON_ASSERT(false); return 0; }
+	void Put(Ch) { RAPIDJSON_ASSERT(false); }
+	void Flush() { RAPIDJSON_ASSERT(false); }
+	size_t PutEnd(Ch*) { RAPIDJSON_ASSERT(false); return 0; }
+
+private:
+	// Not support copy constructor.
+	CustomStringStream(const CustomStringStream&);
+
+	const Ch* src_;		//!< Current read position.
+	const Ch* head_;	//!< Original head of the string.
+};
+
+// If the following code is compiled, it should generate compilation error as predicted.
+// Because CustomStringStream<> is not copyable via making copy constructor private.
+#if 0
+namespace rapidjson {
+
+template <typename Encoding>
+struct StreamTraits<CustomStringStream<Encoding> > {
+	typedef CustomStringStream<Encoding> StreamCopyType;
+};
+
+} // namespace rapdijson
+#endif 
+
+TEST(Reader, CustomStringStream) {
+	const char* json = "{ \"hello\" : \"world\", \"t\" : true , \"f\" : false, \"n\": null, \"i\":123, \"pi\": 3.1416, \"a\":[1, 2, 3] } ";
+	CustomStringStream<UTF8<char> > s(json);
+	ParseObjectHandler h;
+	Reader reader;
+	reader.ParseObject<0>(s, h);
+	EXPECT_EQ(20u, h.step_);
+}