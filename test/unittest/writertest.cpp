--- conflicted
+++ resolved
@@ -1,303 +1,293 @@
-#include "unittest.h"
-
-#include "rapidjson/document.h"
-#include "rapidjson/reader.h"
-#include "rapidjson/writer.h"
-#include "rapidjson/stringbuffer.h"
-
-using namespace rapidjson;
-
-TEST(Writer, Compact) {
-	StringStream s("{ \"hello\" : \"world\", \"t\" : true , \"f\" : false, \"n\": null, \"i\":123, \"pi\": 3.1416, \"a\":[1, 2, 3] } ");
-	StringBuffer buffer;
-	Writer<StringBuffer> writer(buffer);
-	Reader reader;
-	reader.Parse<0>(s, writer);
-	EXPECT_STREQ("{\"hello\":\"world\",\"t\":true,\"f\":false,\"n\":null,\"i\":123,\"pi\":3.1416,\"a\":[1,2,3]}", buffer.GetString());
-	EXPECT_EQ(77u, buffer.GetSize());
-	EXPECT_TRUE(writer.IsComplete());
-}
-
-// json -> parse -> writer -> json
-#define TEST_ROUNDTRIP(json) \
-	{ \
-		StringStream s(json); \
-		StringBuffer buffer; \
-		Writer<StringBuffer> writer(buffer); \
-		Reader reader; \
-		reader.Parse<0>(s, writer); \
-		EXPECT_STREQ(json, buffer.GetString()); \
-		EXPECT_TRUE(writer.IsComplete()); \
-	}
-
-TEST(Writer, Int) {
-	TEST_ROUNDTRIP("[-1]");
-	TEST_ROUNDTRIP("[-123]");
-	TEST_ROUNDTRIP("[-2147483648]");
-}
-
-TEST(Writer, UInt) {
-	TEST_ROUNDTRIP("[0]");
-	TEST_ROUNDTRIP("[1]");
-	TEST_ROUNDTRIP("[123]");
-	TEST_ROUNDTRIP("[2147483647]");
-	TEST_ROUNDTRIP("[4294967295]");
-}
-
-TEST(Writer, Int64) {
-	TEST_ROUNDTRIP("[-1234567890123456789]");
-	TEST_ROUNDTRIP("[-9223372036854775808]");
-}
-
-TEST(Writer, Uint64) {
-	TEST_ROUNDTRIP("[1234567890123456789]");
-	TEST_ROUNDTRIP("[9223372036854775807]");
-}
-
-TEST(Writer, String) {
-	TEST_ROUNDTRIP("[\"Hello\"]");
-	TEST_ROUNDTRIP("[\"Hello\\u0000World\"]");
-	TEST_ROUNDTRIP("[\"\\\"\\\\/\\b\\f\\n\\r\\t\"]");
-}
-
-TEST(Writer,DoublePrecision) {
-	const char json[] = "[1.2345,1.2345678,0.123456789012,1234567.8]";
-
-	StringBuffer buffer;
-	Writer<StringBuffer> writer(buffer);
-
-	const int kDefaultDoublePrecision = 6;
-	// handling the double precision
-	EXPECT_EQ(writer.GetDoublePrecision(), kDefaultDoublePrecision);
-	writer.SetDoublePrecision(17);
-	EXPECT_EQ(writer.GetDoublePrecision(), 17);
-	writer.SetDoublePrecision(-1); // negative equivalent to reset
-	EXPECT_EQ(writer.GetDoublePrecision(), kDefaultDoublePrecision);
-	writer.SetDoublePrecision(1);
-	writer.SetDoublePrecision();   // reset again
-	EXPECT_EQ(writer.GetDoublePrecision(), kDefaultDoublePrecision);
-
-	{ // write with explicitly increased precision
-		StringStream s(json);
-		Reader reader;
-		reader.Parse<0>(s, writer.SetDoublePrecision(12));
-		EXPECT_EQ(writer.GetDoublePrecision(), 12);
-		EXPECT_STREQ(json, buffer.GetString());
-	}
-	{ // explicit individual double precisions
-		buffer.Clear();
-		writer.Reset(buffer);
-		writer.SetDoublePrecision(2);
-		writer.StartArray();
-		writer.Double(1.2345, 5);
-		writer.Double(1.2345678, 9);
-		writer.Double(0.123456789012, 12);
-		writer.Double(1234567.8, 8);
-		writer.EndArray();
-
-		EXPECT_EQ(writer.GetDoublePrecision(), 2);
-		EXPECT_STREQ(json, buffer.GetString());
-	}
-	{ // write with default precision (output with precision loss)
-		Document d;
-		d.Parse<0>(json);
-		buffer.Clear();
-		writer.Reset(buffer);
-		d.Accept(writer.SetDoublePrecision());
-
-		// parsed again to avoid platform-dependent floating point outputs
-		// (e.g. width of exponents)
-		d.Parse<0>(buffer.GetString());
-		EXPECT_EQ(writer.GetDoublePrecision(), kDefaultDoublePrecision);
-		EXPECT_DOUBLE_EQ(d[0u].GetDouble(), 1.2345);
-		EXPECT_DOUBLE_EQ(d[1u].GetDouble(), 1.23457);
-		EXPECT_DOUBLE_EQ(d[2u].GetDouble(), 0.123457);
-		EXPECT_DOUBLE_EQ(d[3u].GetDouble(), 1234570);
-	}
-}
-
-TEST(Writer, Transcode) {
-	const char json[] = "{\"hello\":\"world\",\"t\":true,\"f\":false,\"n\":null,\"i\":123,\"pi\":3.1416,\"a\":[1,2,3],\"dollar\":\"\x24\",\"cents\":\"\xC2\xA2\",\"euro\":\"\xE2\x82\xAC\",\"gclef\":\"\xF0\x9D\x84\x9E\"}";
-
-	// UTF8 -> UTF16 -> UTF8
-<<<<<<< HEAD
-	{
-		StringStream s(json);
-		StringBuffer buffer;
-		Writer<StringBuffer, UTF16<>, UTF8<> > writer(buffer);
-		GenericReader<UTF8<>, UTF16<> > reader;
-		reader.Parse(s, writer);
-		EXPECT_STREQ(json, buffer.GetString());
-	}
-
-	// UTF8 -> UTF8 -> ASCII -> UTF8 -> UTF8
-	{
-		StringStream s(json);
-		StringBuffer buffer;
-		Writer<StringBuffer, UTF8<>, ASCII<> > writer(buffer);
-		Reader reader;
-		reader.Parse(s, writer);
-
-		StringBuffer buffer2;
-		Writer<StringBuffer> writer2(buffer2);
-		GenericReader<ASCII<>, UTF8<> > reader2;
-		StringStream s2(buffer.GetString());
-		reader2.Parse(s2, writer2);
-
-		EXPECT_STREQ(json, buffer2.GetString());
-	}
-=======
-	StringStream s("{ \"hello\" : \"world\", \"t\" : true , \"f\" : false, \"n\": null, \"i\":123, \"pi\": 3.1416, \"a\":[1, 2, 3], \"dollar\":\"\x24\", \"cents\":\"\xC2\xA2\", \"euro\":\"\xE2\x82\xAC\", \"gclef\":\"\xF0\x9D\x84\x9E\" } ");
-	StringBuffer buffer;
-	Writer<StringBuffer, UTF16<>, UTF8<> > writer(buffer);
-	GenericReader<UTF8<>, UTF16<> > reader;
-	reader.Parse<0>(s, writer);
-	EXPECT_TRUE(writer.IsComplete());
-	EXPECT_STREQ("{\"hello\":\"world\",\"t\":true,\"f\":false,\"n\":null,\"i\":123,\"pi\":3.1416,\"a\":[1,2,3],\"dollar\":\"\x24\",\"cents\":\"\xC2\xA2\",\"euro\":\"\xE2\x82\xAC\",\"gclef\":\"\xF0\x9D\x84\x9E\"}", buffer.GetString());
->>>>>>> 2d732794
-}
-
-#include <sstream>
-
-class OStreamWrapper {
-public:
-	typedef char Ch;
-
-	OStreamWrapper(std::ostream& os) : os_(os) {}
-
-	Ch Peek() const { assert(false); return '\0'; }
-	Ch Take() { assert(false); return '\0'; }
-	size_t Tell() const { return 0; }
-
-	Ch* PutBegin() { assert(false); return 0; }
-	void Put(Ch c) { os_.put(c); }
-	void Flush() { os_.flush(); }
-	size_t PutEnd(Ch*) { assert(false); return 0; }
-
-private:
-	OStreamWrapper(const OStreamWrapper&);
-	OStreamWrapper& operator=(const OStreamWrapper&);
-
-	std::ostream& os_;
-};
-
-TEST(Writer, OStreamWrapper) {
-	StringStream s("{ \"hello\" : \"world\", \"t\" : true , \"f\" : false, \"n\": null, \"i\":123, \"pi\": 3.1416, \"a\":[1, 2, 3] } ");
-	
-	std::stringstream ss;
-	OStreamWrapper os(ss);
-	
-	Writer<OStreamWrapper> writer(os);
-
-	Reader reader;
-	reader.Parse<0>(s, writer);
-	
-	std::string actual = ss.str();
-	EXPECT_STREQ("{\"hello\":\"world\",\"t\":true,\"f\":false,\"n\":null,\"i\":123,\"pi\":3.1416,\"a\":[1,2,3]}", actual.c_str());
-}
-
-TEST(Writer, AssertRootMustBeArrayOrObject) {
-#define T(x)\
-	{\
-		StringBuffer buffer;\
-		Writer<StringBuffer> writer(buffer);\
-		ASSERT_THROW(x, AssertException);\
-	}
-	T(writer.Bool(false));
-	T(writer.Bool(true));
-	T(writer.Null());
-	T(writer.Int(0));
-	T(writer.Uint(0));
-	T(writer.Int64(0));
-	T(writer.Uint64(0));
-	T(writer.Double(0));
-	T(writer.String("foo"));
-#undef T
-}
-
-TEST(Writer, AssertIncorrectObjectLevel) {
-	StringBuffer buffer;
-	Writer<StringBuffer> writer(buffer);
-	writer.StartObject();
-	writer.EndObject();
-	ASSERT_THROW(writer.EndObject(), AssertException);
-}
-
-TEST(Writer, AssertIncorrectArrayLevel) {
-	StringBuffer buffer;
-	Writer<StringBuffer> writer(buffer);
-	writer.StartArray();
-	writer.EndArray();
-	ASSERT_THROW(writer.EndArray(), AssertException);
-}
-
-TEST(Writer, AssertIncorrectEndObject) {
-	StringBuffer buffer;
-	Writer<StringBuffer> writer(buffer);
-	writer.StartObject();
-	ASSERT_THROW(writer.EndArray(), AssertException);
-}
-
-TEST(Writer, AssertIncorrectEndArray) {
-	StringBuffer buffer;
-	Writer<StringBuffer> writer(buffer);
-	writer.StartObject();
-	ASSERT_THROW(writer.EndArray(), AssertException);
-}
-
-TEST(Writer, AssertObjectKeyNotString) {
-#define T(x)\
-	{\
-		StringBuffer buffer;\
-		Writer<StringBuffer> writer(buffer);\
-		writer.StartObject();\
-		ASSERT_THROW(x, AssertException); \
-	}
-	T(writer.Bool(false));
-	T(writer.Bool(true));
-	T(writer.Null());
-	T(writer.Int(0));
-	T(writer.Uint(0));
-	T(writer.Int64(0));
-	T(writer.Uint64(0));
-	T(writer.Double(0));
-	T(writer.StartObject());
-	T(writer.StartArray());
-#undef T
-}
-
-TEST(Writer, AssertMultipleRoot) {
-	StringBuffer buffer;
-	Writer<StringBuffer> writer(buffer);
-	writer.StartObject();
-	writer.EndObject();
-	ASSERT_THROW(writer.StartObject(), AssertException);
-}
-
-TEST(Writer, RootObjectIsComplete) {
-	StringBuffer buffer;
-	Writer<StringBuffer> writer(buffer);
-	EXPECT_FALSE(writer.IsComplete());
-	writer.StartObject();
-	EXPECT_FALSE(writer.IsComplete());
-	writer.String("foo");
-	EXPECT_FALSE(writer.IsComplete());
-	writer.Int(1);
-	EXPECT_FALSE(writer.IsComplete());
-	writer.EndObject();
-	EXPECT_TRUE(writer.IsComplete());
-}
-
-TEST(Writer, RootArrayIsComplete) {
-	StringBuffer buffer;
-	Writer<StringBuffer> writer(buffer);
-	EXPECT_FALSE(writer.IsComplete());
-	writer.StartArray();
-	EXPECT_FALSE(writer.IsComplete());
-	writer.String("foo");
-	EXPECT_FALSE(writer.IsComplete());
-	writer.Int(1);
-	EXPECT_FALSE(writer.IsComplete());
-	writer.EndArray();
-	EXPECT_TRUE(writer.IsComplete());
-}+#include "unittest.h"
+
+#include "rapidjson/document.h"
+#include "rapidjson/reader.h"
+#include "rapidjson/writer.h"
+#include "rapidjson/stringbuffer.h"
+
+using namespace rapidjson;
+
+TEST(Writer, Compact) {
+	StringStream s("{ \"hello\" : \"world\", \"t\" : true , \"f\" : false, \"n\": null, \"i\":123, \"pi\": 3.1416, \"a\":[1, 2, 3] } ");
+	StringBuffer buffer;
+	Writer<StringBuffer> writer(buffer);
+	Reader reader;
+	reader.Parse<0>(s, writer);
+	EXPECT_STREQ("{\"hello\":\"world\",\"t\":true,\"f\":false,\"n\":null,\"i\":123,\"pi\":3.1416,\"a\":[1,2,3]}", buffer.GetString());
+	EXPECT_EQ(77u, buffer.GetSize());
+	EXPECT_TRUE(writer.IsComplete());
+}
+
+// json -> parse -> writer -> json
+#define TEST_ROUNDTRIP(json) \
+	{ \
+		StringStream s(json); \
+		StringBuffer buffer; \
+		Writer<StringBuffer> writer(buffer); \
+		Reader reader; \
+		reader.Parse<0>(s, writer); \
+		EXPECT_STREQ(json, buffer.GetString()); \
+		EXPECT_TRUE(writer.IsComplete()); \
+	}
+
+TEST(Writer, Int) {
+	TEST_ROUNDTRIP("[-1]");
+	TEST_ROUNDTRIP("[-123]");
+	TEST_ROUNDTRIP("[-2147483648]");
+}
+
+TEST(Writer, UInt) {
+	TEST_ROUNDTRIP("[0]");
+	TEST_ROUNDTRIP("[1]");
+	TEST_ROUNDTRIP("[123]");
+	TEST_ROUNDTRIP("[2147483647]");
+	TEST_ROUNDTRIP("[4294967295]");
+}
+
+TEST(Writer, Int64) {
+	TEST_ROUNDTRIP("[-1234567890123456789]");
+	TEST_ROUNDTRIP("[-9223372036854775808]");
+}
+
+TEST(Writer, Uint64) {
+	TEST_ROUNDTRIP("[1234567890123456789]");
+	TEST_ROUNDTRIP("[9223372036854775807]");
+}
+
+TEST(Writer, String) {
+	TEST_ROUNDTRIP("[\"Hello\"]");
+	TEST_ROUNDTRIP("[\"Hello\\u0000World\"]");
+	TEST_ROUNDTRIP("[\"\\\"\\\\/\\b\\f\\n\\r\\t\"]");
+}
+
+TEST(Writer,DoublePrecision) {
+	const char json[] = "[1.2345,1.2345678,0.123456789012,1234567.8]";
+
+	StringBuffer buffer;
+	Writer<StringBuffer> writer(buffer);
+
+	const int kDefaultDoublePrecision = 6;
+	// handling the double precision
+	EXPECT_EQ(writer.GetDoublePrecision(), kDefaultDoublePrecision);
+	writer.SetDoublePrecision(17);
+	EXPECT_EQ(writer.GetDoublePrecision(), 17);
+	writer.SetDoublePrecision(-1); // negative equivalent to reset
+	EXPECT_EQ(writer.GetDoublePrecision(), kDefaultDoublePrecision);
+	writer.SetDoublePrecision(1);
+	writer.SetDoublePrecision();   // reset again
+	EXPECT_EQ(writer.GetDoublePrecision(), kDefaultDoublePrecision);
+
+	{ // write with explicitly increased precision
+		StringStream s(json);
+		Reader reader;
+		reader.Parse<0>(s, writer.SetDoublePrecision(12));
+		EXPECT_EQ(writer.GetDoublePrecision(), 12);
+		EXPECT_STREQ(json, buffer.GetString());
+	}
+	{ // explicit individual double precisions
+		buffer.Clear();
+		writer.Reset(buffer);
+		writer.SetDoublePrecision(2);
+		writer.StartArray();
+		writer.Double(1.2345, 5);
+		writer.Double(1.2345678, 9);
+		writer.Double(0.123456789012, 12);
+		writer.Double(1234567.8, 8);
+		writer.EndArray();
+
+		EXPECT_EQ(writer.GetDoublePrecision(), 2);
+		EXPECT_STREQ(json, buffer.GetString());
+	}
+	{ // write with default precision (output with precision loss)
+		Document d;
+		d.Parse<0>(json);
+		buffer.Clear();
+		writer.Reset(buffer);
+		d.Accept(writer.SetDoublePrecision());
+
+		// parsed again to avoid platform-dependent floating point outputs
+		// (e.g. width of exponents)
+		d.Parse<0>(buffer.GetString());
+		EXPECT_EQ(writer.GetDoublePrecision(), kDefaultDoublePrecision);
+		EXPECT_DOUBLE_EQ(d[0u].GetDouble(), 1.2345);
+		EXPECT_DOUBLE_EQ(d[1u].GetDouble(), 1.23457);
+		EXPECT_DOUBLE_EQ(d[2u].GetDouble(), 0.123457);
+		EXPECT_DOUBLE_EQ(d[3u].GetDouble(), 1234570);
+	}
+}
+
+TEST(Writer, Transcode) {
+	const char json[] = "{\"hello\":\"world\",\"t\":true,\"f\":false,\"n\":null,\"i\":123,\"pi\":3.1416,\"a\":[1,2,3],\"dollar\":\"\x24\",\"cents\":\"\xC2\xA2\",\"euro\":\"\xE2\x82\xAC\",\"gclef\":\"\xF0\x9D\x84\x9E\"}";
+
+	// UTF8 -> UTF16 -> UTF8
+	{
+		StringStream s(json);
+		StringBuffer buffer;
+		Writer<StringBuffer, UTF16<>, UTF8<> > writer(buffer);
+		GenericReader<UTF8<>, UTF16<> > reader;
+		reader.Parse(s, writer);
+		EXPECT_STREQ(json, buffer.GetString());
+	}
+
+	// UTF8 -> UTF8 -> ASCII -> UTF8 -> UTF8
+	{
+		StringStream s(json);
+		StringBuffer buffer;
+		Writer<StringBuffer, UTF8<>, ASCII<> > writer(buffer);
+		Reader reader;
+		reader.Parse(s, writer);
+
+		StringBuffer buffer2;
+		Writer<StringBuffer> writer2(buffer2);
+		GenericReader<ASCII<>, UTF8<> > reader2;
+		StringStream s2(buffer.GetString());
+		reader2.Parse(s2, writer2);
+
+		EXPECT_STREQ(json, buffer2.GetString());
+	}
+}
+
+#include <sstream>
+
+class OStreamWrapper {
+public:
+	typedef char Ch;
+
+	OStreamWrapper(std::ostream& os) : os_(os) {}
+
+	Ch Peek() const { assert(false); return '\0'; }
+	Ch Take() { assert(false); return '\0'; }
+	size_t Tell() const { return 0; }
+
+	Ch* PutBegin() { assert(false); return 0; }
+	void Put(Ch c) { os_.put(c); }
+	void Flush() { os_.flush(); }
+	size_t PutEnd(Ch*) { assert(false); return 0; }
+
+private:
+	OStreamWrapper(const OStreamWrapper&);
+	OStreamWrapper& operator=(const OStreamWrapper&);
+
+	std::ostream& os_;
+};
+
+TEST(Writer, OStreamWrapper) {
+	StringStream s("{ \"hello\" : \"world\", \"t\" : true , \"f\" : false, \"n\": null, \"i\":123, \"pi\": 3.1416, \"a\":[1, 2, 3] } ");
+	
+	std::stringstream ss;
+	OStreamWrapper os(ss);
+	
+	Writer<OStreamWrapper> writer(os);
+
+	Reader reader;
+	reader.Parse<0>(s, writer);
+	
+	std::string actual = ss.str();
+	EXPECT_STREQ("{\"hello\":\"world\",\"t\":true,\"f\":false,\"n\":null,\"i\":123,\"pi\":3.1416,\"a\":[1,2,3]}", actual.c_str());
+}
+
+TEST(Writer, AssertRootMustBeArrayOrObject) {
+#define T(x)\
+	{\
+		StringBuffer buffer;\
+		Writer<StringBuffer> writer(buffer);\
+		ASSERT_THROW(x, AssertException);\
+	}
+	T(writer.Bool(false));
+	T(writer.Bool(true));
+	T(writer.Null());
+	T(writer.Int(0));
+	T(writer.Uint(0));
+	T(writer.Int64(0));
+	T(writer.Uint64(0));
+	T(writer.Double(0));
+	T(writer.String("foo"));
+#undef T
+}
+
+TEST(Writer, AssertIncorrectObjectLevel) {
+	StringBuffer buffer;
+	Writer<StringBuffer> writer(buffer);
+	writer.StartObject();
+	writer.EndObject();
+	ASSERT_THROW(writer.EndObject(), AssertException);
+}
+
+TEST(Writer, AssertIncorrectArrayLevel) {
+	StringBuffer buffer;
+	Writer<StringBuffer> writer(buffer);
+	writer.StartArray();
+	writer.EndArray();
+	ASSERT_THROW(writer.EndArray(), AssertException);
+}
+
+TEST(Writer, AssertIncorrectEndObject) {
+	StringBuffer buffer;
+	Writer<StringBuffer> writer(buffer);
+	writer.StartObject();
+	ASSERT_THROW(writer.EndArray(), AssertException);
+}
+
+TEST(Writer, AssertIncorrectEndArray) {
+	StringBuffer buffer;
+	Writer<StringBuffer> writer(buffer);
+	writer.StartObject();
+	ASSERT_THROW(writer.EndArray(), AssertException);
+}
+
+TEST(Writer, AssertObjectKeyNotString) {
+#define T(x)\
+	{\
+		StringBuffer buffer;\
+		Writer<StringBuffer> writer(buffer);\
+		writer.StartObject();\
+		ASSERT_THROW(x, AssertException); \
+	}
+	T(writer.Bool(false));
+	T(writer.Bool(true));
+	T(writer.Null());
+	T(writer.Int(0));
+	T(writer.Uint(0));
+	T(writer.Int64(0));
+	T(writer.Uint64(0));
+	T(writer.Double(0));
+	T(writer.StartObject());
+	T(writer.StartArray());
+#undef T
+}
+
+TEST(Writer, AssertMultipleRoot) {
+	StringBuffer buffer;
+	Writer<StringBuffer> writer(buffer);
+	writer.StartObject();
+	writer.EndObject();
+	ASSERT_THROW(writer.StartObject(), AssertException);
+}
+
+TEST(Writer, RootObjectIsComplete) {
+	StringBuffer buffer;
+	Writer<StringBuffer> writer(buffer);
+	EXPECT_FALSE(writer.IsComplete());
+	writer.StartObject();
+	EXPECT_FALSE(writer.IsComplete());
+	writer.String("foo");
+	EXPECT_FALSE(writer.IsComplete());
+	writer.Int(1);
+	EXPECT_FALSE(writer.IsComplete());
+	writer.EndObject();
+	EXPECT_TRUE(writer.IsComplete());
+}
+
+TEST(Writer, RootArrayIsComplete) {
+	StringBuffer buffer;
+	Writer<StringBuffer> writer(buffer);
+	EXPECT_FALSE(writer.IsComplete());
+	writer.StartArray();
+	EXPECT_FALSE(writer.IsComplete());
+	writer.String("foo");
+	EXPECT_FALSE(writer.IsComplete());
+	writer.Int(1);
+	EXPECT_FALSE(writer.IsComplete());
+	writer.EndArray();
+	EXPECT_TRUE(writer.IsComplete());
+}