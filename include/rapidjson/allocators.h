// Tencent is pleased to support the open source community by making RapidJSON available.
// 
// Copyright (C) 2015 THL A29 Limited, a Tencent company, and Milo Yip. All rights reserved.
//
// Licensed under the MIT License (the "License"); you may not use this file except
// in compliance with the License. You may obtain a copy of the License at
//
// http://opensource.org/licenses/MIT
//
// Unless required by applicable law or agreed to in writing, software distributed 
// under the License is distributed on an "AS IS" BASIS, WITHOUT WARRANTIES OR 
// CONDITIONS OF ANY KIND, either express or implied. See the License for the 
// specific language governing permissions and limitations under the License.

#ifndef RAPIDJSON_ALLOCATORS_H_
#define RAPIDJSON_ALLOCATORS_H_

#include "rapidjson.h"

RAPIDJSON_NAMESPACE_BEGIN

///////////////////////////////////////////////////////////////////////////////
// Allocator

/*! \class rapidjson::Allocator
    \brief Concept for allocating, resizing and freeing memory block.
    
    Note that Malloc() and Realloc() are non-static but Free() is static.
    
    So if an allocator need to support Free(), it needs to put its pointer in 
    the header of memory block.

\code
concept Allocator {
    static const bool kNeedFree;    //!< Whether this allocator needs to call Free().

    // Allocate a memory block.
    // \param size of the memory block in bytes.
    // \returns pointer to the memory block.
    void* Malloc(size_t size);

    // Resize a memory block.
    // \param originalPtr The pointer to current memory block. Null pointer is permitted.
    // \param originalSize The current size in bytes. (Design issue: since some allocator may not book-keep this, explicitly pass to it can save memory.)
    // \param newSize the new size in bytes.
    void* Realloc(void* originalPtr, size_t originalSize, size_t newSize);

    // Free a memory block.
    // \param pointer to the memory block. Null pointer is permitted.
    static void Free(void *ptr);
};
\endcode
*/


/*! \def RAPIDJSON_ALLOCATOR_DEFAULT_CHUNK_CAPACITY
    \ingroup RAPIDJSON_CONFIG
    \brief User-defined kDefaultChunkCapacity definition.

    User can define this as any \c size that is a power of 2.
*/

#ifndef RAPIDJSON_ALLOCATOR_DEFAULT_CHUNK_CAPACITY
#define RAPIDJSON_ALLOCATOR_DEFAULT_CHUNK_CAPACITY (64 * 1024)
#endif


///////////////////////////////////////////////////////////////////////////////
// CrtAllocator

//! C-runtime library allocator.
/*! This class is just wrapper for standard C library memory routines.
    \note implements Allocator concept
*/
class CrtAllocator {
public:
    static const bool kNeedFree = true;
    void* Malloc(size_t size) { 
        if (size) //  behavior of malloc(0) is implementation defined.
            return RAPIDJSON_MALLOC(size);
        else
            return NULL; // standardize to returning NULL.
    }
    void* Realloc(void* originalPtr, size_t originalSize, size_t newSize) {
        (void)originalSize;
        if (newSize == 0) {
            RAPIDJSON_FREE(originalPtr);
            return NULL;
        }
        return RAPIDJSON_REALLOC(originalPtr, newSize);
    }
    static void Free(void *ptr) { RAPIDJSON_FREE(ptr); }
};

///////////////////////////////////////////////////////////////////////////////
// MemoryPoolAllocator

//! Default memory allocator used by the parser and DOM.
/*! This allocator allocate memory blocks from pre-allocated memory chunks. 

    It does not free memory blocks. And Realloc() only allocate new memory.

    The memory chunks are allocated by BaseAllocator, which is CrtAllocator by default.

    User may also supply a buffer as the first chunk.

    If the user-buffer is full then additional chunks are allocated by BaseAllocator.

    The user-buffer is not deallocated by this allocator.

    \tparam BaseAllocator the allocator type for allocating memory chunks. Default is CrtAllocator.
    \note implements Allocator concept
*/
template <typename BaseAllocator = CrtAllocator>
class MemoryPoolAllocator {
public:
    static const bool kNeedFree = false;    //!< Tell users that no need to call Free() with this allocator. (concept Allocator)

    //! Constructor with chunkSize.
    /*! \param chunkSize The size of memory chunk. The default is kDefaultChunkSize.
        \param baseAllocator The allocator for allocating memory chunks.
    */
    MemoryPoolAllocator(size_t chunkSize = kDefaultChunkCapacity, BaseAllocator* baseAllocator = 0) : 
        chunkHead_(0), chunkNext_(0), chunkTail_(0), chunk_capacity_(chunkSize), userBuffer_(0), baseAllocator_(baseAllocator), ownBaseAllocator_(0)
    {
    }

    //! Constructor with user-supplied buffer.
    /*! The user buffer will be used firstly. When it is full, memory pool allocates new chunk with chunk size.

        The user buffer will not be deallocated when this allocator is destructed.

        \param buffer User supplied buffer.
        \param size Size of the buffer in bytes. It must at least larger than sizeof(ChunkHeader).
        \param chunkSize The size of memory chunk. The default is kDefaultChunkSize.
        \param baseAllocator The allocator for allocating memory chunks.
    */
    MemoryPoolAllocator(void *buffer, size_t size, size_t chunkSize = kDefaultChunkCapacity, BaseAllocator* baseAllocator = 0) :
        chunkHead_(0), chunkNext_(0), chunkTail_(0), chunk_capacity_(chunkSize), userBuffer_(buffer), baseAllocator_(baseAllocator), ownBaseAllocator_(0)
    {
        RAPIDJSON_ASSERT(buffer != 0);
        RAPIDJSON_ASSERT(size > sizeof(ChunkHeader));
        chunkHead_ = reinterpret_cast<ChunkHeader*>(buffer);
        chunkHead_->capacity = size - sizeof(ChunkHeader);
        chunkHead_->size = 0;
        chunkHead_->next = 0;
        chunkHead_->prev = 0;
        chunkTail_ = chunkHead_;
        chunkNext_ = chunkHead_;
    }

    //! Destructor.
    /*! This deallocates all memory chunks, excluding the user-supplied buffer.
    */
    ~MemoryPoolAllocator() {
        Release();
        RAPIDJSON_DELETE(ownBaseAllocator_);
    }

    //! Deallocates all memory chunks, excluding the user-supplied buffer.
    void Release() {
        while (chunkTail_ && chunkTail_ != userBuffer_) {
            ChunkHeader* prev = chunkTail_->prev;
            baseAllocator_->Free(chunkTail_);
            chunkTail_ = prev;
        }
        chunkNext_ = chunkHead_ = chunkTail_;
        if (chunkHead_) {
            RAPIDJSON_ASSERT(chunkHead_->prev == 0);
            chunkHead_->next = 0;
            chunkHead_->size = 0; // Clear user buffer
        }
    }

    //! Release all memory chunks, allowing them to be reused
    void Clear() {
        for (ChunkHeader* c = chunkHead_; c != 0; c = c->next) {
            c->size = 0;
        }
        chunkNext_ = chunkHead_;
    }

    //! Reserve enough memory
    void Reserve(size_t size) {
        size_t capacity = Capacity();
        if (size > capacity) {
            AllocateChunk(RAPIDJSON_ALIGN(size - capacity));
        }
    }

    //! Computes the total capacity of allocated memory chunks.
    /*! \return total capacity in bytes.
    */
    size_t Capacity() const {
        size_t capacity = 0;
        for (ChunkHeader* c = chunkHead_; c != 0; c = c->next) {
            capacity += c->capacity;
        }
        return capacity;
    }

    //! Computes the memory blocks allocated.
    /*! \return total used bytes.
    */
    size_t Size() const {
        size_t size = 0;
        for (ChunkHeader* c = chunkHead_; c != 0; c = c->next) {
            size += c->size;
        }
        return size;
    }

    //! Allocates a memory block. (concept Allocator)
    void* Malloc(size_t size) {
        if (!size) {
            return NULL;
        }

        size = RAPIDJSON_ALIGN(size);
        if (!EnsureChunk(size)) {
            return NULL;
        }

        void *buffer = reinterpret_cast<char *>(chunkNext_) + RAPIDJSON_ALIGN(sizeof(ChunkHeader)) + chunkNext_->size;
        chunkNext_->size += size;
        return buffer;
    }

    //! Resizes a memory block (concept Allocator)
    void* Realloc(void* originalPtr, size_t originalSize, size_t newSize) {
        if (originalPtr == 0) {
            return Malloc(newSize);
        }

        if (newSize == 0) {
            return NULL;
        }

        originalSize = RAPIDJSON_ALIGN(originalSize);
        newSize = RAPIDJSON_ALIGN(newSize);

        // Do not shrink if new size is smaller than original
        if (originalSize >= newSize) {
            return originalPtr;
        }

        // Simply expand it if it is the last allocation and there is sufficient space
        if (originalPtr == reinterpret_cast<char *>(chunkNext_) + RAPIDJSON_ALIGN(sizeof(ChunkHeader)) + chunkNext_->size - originalSize) {
            size_t increment = static_cast<size_t>(newSize - originalSize);
            if (chunkNext_->size + increment <= chunkNext_->capacity) {
                chunkNext_->size += increment;
                return originalPtr;
            }
        }

        // Realloc process: allocate and copy memory, do not free original buffer.
        if (void* newBuffer = Malloc(newSize)) {
            if (originalSize) {
                std::memcpy(newBuffer, originalPtr, originalSize);
            }
            return newBuffer;
        }
        else {
            return NULL;
        }
    }

    //! Frees a memory block (concept Allocator)
    static void Free(void *ptr) { (void)ptr; } // Do nothing

private:
    //! Copy constructor is not permitted.
    MemoryPoolAllocator(const MemoryPoolAllocator& rhs) /* = delete */;
    //! Copy assignment operator is not permitted.
    MemoryPoolAllocator& operator=(const MemoryPoolAllocator& rhs) /* = delete */;

    //! Creates a new chunk.
    /*! \param capacity Capacity of the chunk in bytes.
        \return true if success.
    */
    bool EnsureChunk(size_t size) {
        if (chunkNext_ != 0) {
            // check if chunk is big enough
            if (chunkNext_->size + size <= chunkNext_->capacity) {
                return true;
            }
            // search for for a big enough chunk
            for (ChunkHeader* c = chunkNext_->next; c != 0; c = c->next) {
                if (c->size + size > c->capacity) {
                    // not big enough, continue
                    continue;
                }
                if (c == chunkNext_->next) {
                    chunkNext_ = c;
                    return true;
                }
                // remove chunk from link list
                RAPIDJSON_ASSERT(c != chunkHead_);
                RAPIDJSON_ASSERT(c->prev != 0);
                c->prev->next = c->next;
                if (c->next) {
                    RAPIDJSON_ASSERT(c != chunkTail_);
                    c->next->prev = c->prev;
                } else {
                    chunkTail_ = c->prev;
                    RAPIDJSON_ASSERT(c == chunkTail_);
                }
                c->prev = c->next = 0;
                // add chunk to link list after chunkNext_
                RAPIDJSON_ASSERT(chunkNext_->next != 0);
                c->next = chunkNext_->next;
                chunkNext_->next->prev = c;
                c->prev = chunkNext_;
                chunkNext_->next = c;
                chunkNext_ = c;
                return true;
            }
        }
        // if no existing chunk can satisfy, need to allocate a new chunk
        ChunkHeader* chunk = AllocateChunk(size);
        if (!chunk) {
            return false;
        }
        chunkNext_ = chunk;
        return true;
    }

    static const int kDefaultChunkCapacity = 64 * 1024; //!< Default chunk capacity.

    //! Chunk header for perpending to each chunk.
    /*! Chunks are stored as a doubly linked list.
    */
    struct ChunkHeader {
        size_t capacity;    //!< Capacity of the chunk in bytes (excluding the header itself).
        size_t size;        //!< Current size of allocated memory in bytes.
        ChunkHeader *next;  //!< Next chunk in the linked list.
        ChunkHeader *prev;  //!< Prev chunk in the linked list.
    };

    //! Allocate new chunk, but do not change chunkNext_
    ChunkHeader* AllocateChunk(size_t size) {
        if (!baseAllocator_) {
            ownBaseAllocator_ = baseAllocator_ = RAPIDJSON_NEW(BaseAllocator)();
        }
        size_t capacity = chunk_capacity_;
        if (size > capacity) {
            capacity = size;
        }
        ChunkHeader* chunk = reinterpret_cast<ChunkHeader*>(baseAllocator_->Malloc(RAPIDJSON_ALIGN(sizeof(ChunkHeader)) + capacity));
        if (!chunk) {
            return 0;
        }
        chunk->capacity = capacity;
        chunk->size = 0;
        chunk->next = 0;
        chunk->prev = 0;
        if (!chunkNext_) {
            // first chunk in the list
            RAPIDJSON_ASSERT(chunkHead_ == 0);
            RAPIDJSON_ASSERT(chunkTail_ == 0);
            chunkHead_ = chunkTail_ = chunkNext_ = chunk; // have to set chunkNext_ since it is the first chunk
            return chunk;
        }
        if (!(chunkNext_->next)) {
            // last chunk in the list
            RAPIDJSON_ASSERT(chunkNext_ == chunkTail_);
            chunk->prev = chunkTail_;
            chunkTail_->next = chunk;
            chunkTail_ = chunk;
            return chunk;
        }
        // insert chunk to link list after chunkNext_
        chunk->next = chunkNext_->next;
        chunkNext_->next->prev = chunk;
        chunk->prev = chunkNext_;
        chunkNext_->next = chunk;
        return chunk;
    }

<<<<<<< HEAD
    static const int kDefaultChunkCapacity = RAPIDJSON_ALLOCATOR_DEFAULT_CHUNK_CAPACITY; //!< Default chunk capacity.

    //! Chunk header for perpending to each chunk.
    /*! Chunks are stored as a doubly linked list.
    */
    struct ChunkHeader {
        size_t capacity;    //!< Capacity of the chunk in bytes (excluding the header itself).
        size_t size;        //!< Current size of allocated memory in bytes.
        ChunkHeader *next;  //!< Next chunk in the linked list.
        ChunkHeader *prev;  //!< Prev chunk in the linked list.
    };

=======
>>>>>>> 4ab8d07a
    ChunkHeader *chunkHead_;    //!< Head of the chunk linked-list.
    ChunkHeader *chunkNext_;    //!< Next available chunk in the linked-list. Only the next chunk serves allocation.
    ChunkHeader *chunkTail_;    //!< Tail of the chunk linked-list.
    size_t chunk_capacity_;     //!< The minimum capacity of chunk when they are allocated.
    void *userBuffer_;          //!< User supplied buffer.
    BaseAllocator* baseAllocator_;  //!< base allocator for allocating memory chunks.
    BaseAllocator* ownBaseAllocator_;   //!< base allocator created by this object.
};

RAPIDJSON_NAMESPACE_END

#endif // RAPIDJSON_ENCODINGS_H_<|MERGE_RESOLUTION|>--- conflicted
+++ resolved
@@ -325,7 +325,7 @@
         return true;
     }
 
-    static const int kDefaultChunkCapacity = 64 * 1024; //!< Default chunk capacity.
+    static const int kDefaultChunkCapacity = RAPIDJSON_ALLOCATOR_DEFAULT_CHUNK_CAPACITY; //!< Default chunk capacity.
 
     //! Chunk header for perpending to each chunk.
     /*! Chunks are stored as a doubly linked list.
@@ -377,21 +377,6 @@
         return chunk;
     }
 
-<<<<<<< HEAD
-    static const int kDefaultChunkCapacity = RAPIDJSON_ALLOCATOR_DEFAULT_CHUNK_CAPACITY; //!< Default chunk capacity.
-
-    //! Chunk header for perpending to each chunk.
-    /*! Chunks are stored as a doubly linked list.
-    */
-    struct ChunkHeader {
-        size_t capacity;    //!< Capacity of the chunk in bytes (excluding the header itself).
-        size_t size;        //!< Current size of allocated memory in bytes.
-        ChunkHeader *next;  //!< Next chunk in the linked list.
-        ChunkHeader *prev;  //!< Prev chunk in the linked list.
-    };
-
-=======
->>>>>>> 4ab8d07a
     ChunkHeader *chunkHead_;    //!< Head of the chunk linked-list.
     ChunkHeader *chunkNext_;    //!< Next available chunk in the linked-list. Only the next chunk serves allocation.
     ChunkHeader *chunkTail_;    //!< Tail of the chunk linked-list.
