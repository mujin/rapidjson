#ifndef RAPIDJSON_READER_H_
#define RAPIDJSON_READER_H_

// Copyright (c) 2011 Milo Yip (miloyip@gmail.com)
// Version 0.1

#include "rapidjson.h"
#include "encodings.h"
#include "internal/pow10.h"
#include "internal/stack.h"

#if defined(RAPIDJSON_SIMD) && defined(_MSC_VER)
#include <intrin.h>
#pragma intrinsic(_BitScanForward)
#endif
#ifdef RAPIDJSON_SSE42
#include <nmmintrin.h>
#elif defined(RAPIDJSON_SSE2)
#include <emmintrin.h>
#endif

#ifdef _MSC_VER
RAPIDJSON_DIAG_PUSH
RAPIDJSON_DIAG_OFF(4127)  // conditional expression is constant
#endif

#define RAPIDJSON_NOTHING /* deliberately empty */
#ifndef RAPIDJSON_PARSE_ERROR_EARLY_RETURN
#define RAPIDJSON_PARSE_ERROR_EARLY_RETURN(value) \
	RAPIDJSON_MULTILINEMACRO_BEGIN \
	if (HasParseError()) { return value; } \
	RAPIDJSON_MULTILINEMACRO_END
#endif
#define RAPIDJSON_PARSE_ERROR_EARLY_RETURN_VOID \
	RAPIDJSON_PARSE_ERROR_EARLY_RETURN(RAPIDJSON_NOTHING)

#ifndef RAPIDJSON_PARSE_ERROR_NORETURN
#define RAPIDJSON_PARSE_ERROR_NORETURN(parseErrorCode, offset) \
	RAPIDJSON_MULTILINEMACRO_BEGIN \
	RAPIDJSON_ASSERT(!HasParseError()); /* Error can only be assigned once */ \
	parseResult_.Set(parseErrorCode,offset); \
	RAPIDJSON_MULTILINEMACRO_END
#endif

#ifndef RAPIDJSON_PARSE_ERROR
#define RAPIDJSON_PARSE_ERROR(parseErrorCode, offset) \
	RAPIDJSON_MULTILINEMACRO_BEGIN \
	RAPIDJSON_PARSE_ERROR_NORETURN(parseErrorCode, offset); \
	RAPIDJSON_PARSE_ERROR_EARLY_RETURN_VOID; \
	RAPIDJSON_MULTILINEMACRO_END
#endif

#include "error/error.h" // ParseErrorCode, ParseResult

namespace rapidjson {

///////////////////////////////////////////////////////////////////////////////
// ParseFlag

//! Combination of parseFlags
/*! \see Reader::Parse, Document::Parse, Document::ParseInsitu, Document::ParseStream
 */
enum ParseFlag {
	kParseDefaultFlags = 0,			//!< Default parse flags. Non-destructive parsing. Text strings are decoded into allocated buffer.
	kParseInsituFlag = 1,			//!< In-situ(destructive) parsing.
	kParseValidateEncodingFlag = 2	//!< Validate encoding of JSON strings.
};

<<<<<<< HEAD
=======
//! Error code of parsing.
enum ParseErrorCode {
	kParseErrorNone = 0,						//!< No error.
	
	kParseErrorDocumentEmpty,					//!< The document is empty.
	kParseErrorDocumentRootNotObjectOrArray,	//!< The document root must be either object or array.
	kParseErrorDocumentRootNotSingular,			//!< The document root must not follow by other values.
	
	kParseErrorValueInvalid,					//!< Invalid value.
	
	kParseErrorObjectMissName,					//!< Missing a name for object member.
	kParseErrorObjectMissColon,					//!< Missing a colon after a name of object member.
	kParseErrorObjectMissCommaOrCurlyBracket,	//!< Missing a comma or '}' after an object member.
	
	kParseErrorArrayMissCommaOrSquareBracket,	//!< Missing a comma or ']' after an array element.

	kParseErrorStringUnicodeEscapeInvalidHex,	//!< Incorrect hex digit after \\u escape in string.
	kParseErrorStringUnicodeSurrogateInvalid,	//!< The surrogate pair in string is invalid.
	kParseErrorStringEscapeInvalid,				//!< Invalid escape character in string.
	kParseErrorStringMissQuotationMark,			//!< Missing a closing quotation mark in string.
	kParseErrorStringInvalidEncoding,			//!< Invalid encoidng in string.

	kParseErrorNumberTooBig,					//!< Number too big to be stored in double.
	kParseErrorNumberMissFraction,				//!< Miss fraction part in number.
	kParseErrorNumberMissExponent,				//!< Miss exponent in number.

	kParseErrorTermination						//!< Parsing was terminated.
};

>>>>>>> b55fcbd3
///////////////////////////////////////////////////////////////////////////////
// Handler

/*!	\class rapidjson::Handler
	\brief Concept for receiving events from GenericReader upon parsing.
	The functions return true if no error occurs. If they return false, 
	the event publisher should terminate the process.
\code
concept Handler {
	typename Ch;

	bool Null();
	bool Bool(bool b);
	bool Int(int i);
	bool Uint(unsigned i);
	bool Int64(int64_t i);
	bool Uint64(uint64_t i);
	bool Double(double d);
	bool String(const Ch* str, SizeType length, bool copy);
	bool StartObject();
	bool EndObject(SizeType memberCount);
	bool StartArray();
	bool EndArray(SizeType elementCount);
};
\endcode
*/
///////////////////////////////////////////////////////////////////////////////
// BaseReaderHandler

//! Default implementation of Handler.
/*! This can be used as base class of any reader handler.
	\note implements Handler concept
*/
template<typename Encoding = UTF8<> >
struct BaseReaderHandler {
	typedef typename Encoding::Ch Ch;

	bool Default() { return true; }
	bool Null() { return Default(); }
	bool Bool(bool) { return Default(); }
	bool Int(int) { return Default(); }
	bool Uint(unsigned) { return Default(); }
	bool Int64(int64_t) { return Default(); }
	bool Uint64(uint64_t) { return Default(); }
	bool Double(double) { return Default(); }
	bool String(const Ch*, SizeType, bool) { return Default(); }
	bool StartObject() { return Default(); }
	bool EndObject(SizeType) { return Default(); }
	bool StartArray() { return Default(); }
	bool EndArray(SizeType) { return Default(); }
};

///////////////////////////////////////////////////////////////////////////////
// StreamLocalCopy

namespace internal {

template<typename Stream, int = StreamTraits<Stream>::copyOptimization>
class StreamLocalCopy;

//! Do copy optimziation.
template<typename Stream>
class StreamLocalCopy<Stream, 1> {
public:
	StreamLocalCopy(Stream& original) : s(original), original_(original) {}
	~StreamLocalCopy() { original_ = s; }

	Stream s;

private:
	StreamLocalCopy& operator=(const StreamLocalCopy&) /* = delete */;

	Stream& original_;
};

//! Keep reference.
template<typename Stream>
class StreamLocalCopy<Stream, 0> {
public:
	StreamLocalCopy(Stream& original) : s(original) {}

	Stream& s;

private:
	StreamLocalCopy& operator=(const StreamLocalCopy&) /* = delete */;
};

} // namespace internal

///////////////////////////////////////////////////////////////////////////////
// SkipWhitespace

//! Skip the JSON white spaces in a stream.
/*! \param is A input stream for skipping white spaces.
	\note This function has SSE2/SSE4.2 specialization.
*/
template<typename InputStream>
void SkipWhitespace(InputStream& is) {
	internal::StreamLocalCopy<InputStream> copy(is);
	InputStream& s(copy.s);

	while (s.Peek() == ' ' || s.Peek() == '\n' || s.Peek() == '\r' || s.Peek() == '\t')
		s.Take();
}

#ifdef RAPIDJSON_SSE42
//! Skip whitespace with SSE 4.2 pcmpistrm instruction, testing 16 8-byte characters at once.
inline const char *SkipWhitespace_SIMD(const char* p) {
	static const char whitespace[16] = " \n\r\t";
	__m128i w = _mm_loadu_si128((const __m128i *)&whitespace[0]);

	for (;;) {
		__m128i s = _mm_loadu_si128((const __m128i *)p);
		unsigned r = _mm_cvtsi128_si32(_mm_cmpistrm(w, s, _SIDD_UBYTE_OPS | _SIDD_CMP_EQUAL_ANY | _SIDD_BIT_MASK | _SIDD_NEGATIVE_POLARITY));
		if (r == 0)	// all 16 characters are whitespace
			p += 16;
		else {		// some of characters may be non-whitespace
#ifdef _MSC_VER		// Find the index of first non-whitespace
			unsigned long offset;
			if (_BitScanForward(&offset, r))
				return p + offset;
#else
			if (r != 0)
				return p + __builtin_ffs(r) - 1;
#endif
		}
	}
}

#elif defined(RAPIDJSON_SSE2)

//! Skip whitespace with SSE2 instructions, testing 16 8-byte characters at once.
inline const char *SkipWhitespace_SIMD(const char* p) {
	static const char whitespaces[4][17] = {
		"                ",
		"\n\n\n\n\n\n\n\n\n\n\n\n\n\n\n\n",
		"\r\r\r\r\r\r\r\r\r\r\r\r\r\r\r\r",
		"\t\t\t\t\t\t\t\t\t\t\t\t\t\t\t\t"};

	__m128i w0 = _mm_loadu_si128((const __m128i *)&whitespaces[0][0]);
	__m128i w1 = _mm_loadu_si128((const __m128i *)&whitespaces[1][0]);
	__m128i w2 = _mm_loadu_si128((const __m128i *)&whitespaces[2][0]);
	__m128i w3 = _mm_loadu_si128((const __m128i *)&whitespaces[3][0]);

	for (;;) {
		__m128i s = _mm_loadu_si128((const __m128i *)p);
		__m128i x = _mm_cmpeq_epi8(s, w0);
		x = _mm_or_si128(x, _mm_cmpeq_epi8(s, w1));
		x = _mm_or_si128(x, _mm_cmpeq_epi8(s, w2));
		x = _mm_or_si128(x, _mm_cmpeq_epi8(s, w3));
		unsigned short r = (unsigned short)~_mm_movemask_epi8(x);
		if (r == 0)	// all 16 characters are whitespace
			p += 16;
		else {		// some of characters may be non-whitespace
#ifdef _MSC_VER		// Find the index of first non-whitespace
			unsigned long offset;
			if (_BitScanForward(&offset, r))
				return p + offset;
#else
			if (r != 0)
				return p + __builtin_ffs(r) - 1;
#endif
		}
	}
}

#endif // RAPIDJSON_SSE2

#ifdef RAPIDJSON_SIMD
//! Template function specialization for InsituStringStream
template<> inline void SkipWhitespace(InsituStringStream& is) { 
	is.src_ = const_cast<char*>(SkipWhitespace_SIMD(is.src_));
}

//! Template function specialization for StringStream
template<> inline void SkipWhitespace(StringStream& is) {
	is.src_ = SkipWhitespace_SIMD(is.src_);
}
#endif // RAPIDJSON_SIMD

///////////////////////////////////////////////////////////////////////////////
// GenericReader

//! SAX-style JSON parser. Use \ref Reader for UTF8 encoding and default allocator.
/*! GenericReader parses JSON text from a stream, and send events synchronously to an 
    object implementing Handler concept.

    It needs to allocate a stack for storing a single decoded string during 
    non-destructive parsing.

    For in-situ parsing, the decoded string is directly written to the source 
    text string, no temporary buffer is required.

    A GenericReader object can be reused for parsing multiple JSON text.
    
    \tparam SourceEncoding Encoding of the input stream.
	\tparam TargetEncoding Encoding of the parse output.
    \tparam Allocator Allocator type for stack.
*/
template <typename SourceEncoding, typename TargetEncoding, typename Allocator = MemoryPoolAllocator<> >
class GenericReader {
public:
	typedef typename SourceEncoding::Ch Ch; //!< SourceEncoding character type

	//! Constructor.
	/*! \param allocator Optional allocator for allocating stack memory. (Only use for non-destructive parsing)
		\param stackCapacity stack capacity in bytes for storing a single decoded string.  (Only use for non-destructive parsing)
	*/
	GenericReader(Allocator* allocator = 0, size_t stackCapacity = kDefaultStackCapacity) : stack_(allocator, stackCapacity), parseResult_() {}

	//! Parse JSON text.
	/*! \tparam parseFlags Combination of \ref ParseFlag.
		\tparam InputStream Type of input stream, implementing Stream concept.
		\tparam Handler Type of handler, implementing Handler concept.
		\param is Input stream to be parsed.
		\param handler The handler to receive events.
		\return Whether the parsing is successful.
	*/
	template <unsigned parseFlags, typename InputStream, typename Handler>
	ParseResult Parse(InputStream& is, Handler& handler) {
		parseResult_.Clear();

		ClearStackOnExit scope(*this);
		SkipWhitespace(is);

		if (is.Peek() == '\0') {
			RAPIDJSON_PARSE_ERROR_NORETURN(kParseErrorDocumentEmpty, is.Tell());
			RAPIDJSON_PARSE_ERROR_EARLY_RETURN(parseResult_);
		}
		else {
			switch (is.Peek()) {
				case '{': ParseObject<parseFlags>(is, handler); break;
				case '[': ParseArray<parseFlags>(is, handler); break;
				default: RAPIDJSON_PARSE_ERROR_NORETURN(kParseErrorDocumentRootNotObjectOrArray, is.Tell());
			}
			RAPIDJSON_PARSE_ERROR_EARLY_RETURN(parseResult_);

			SkipWhitespace(is);

			if (is.Peek() != '\0') {
				RAPIDJSON_PARSE_ERROR_NORETURN(kParseErrorDocumentRootNotSingular, is.Tell());
				RAPIDJSON_PARSE_ERROR_EARLY_RETURN(parseResult_);
			}
		}

		return parseResult_;
	}

	//! Parse JSON text (with \ref kParseDefaultFlags)
	/*! \tparam InputStream Type of input stream, implementing Stream concept
		\tparam Handler Type of handler, implementing Handler concept.
		\param is Input stream to be parsed.
		\param handler The handler to receive events.
		\return Whether the parsing is successful.
	*/
	template <typename InputStream, typename Handler>
	ParseResult Parse(InputStream& is, Handler& handler) {
		return Parse<kParseDefaultFlags>(is, handler);
	}

	//! Whether a parse error has occured in the last parsing.
	bool HasParseError() const { return parseResult_.IsError(); }
	
	//! Get the \ref ParseErrorCode of last parsing.
	ParseErrorCode GetParseErrorCode() const { return parseResult_.Code(); }

	//! Get the position of last parsing error in input, 0 otherwise.
	size_t GetErrorOffset() const { return parseResult_.Offset(); }

private:
	// Prohibit copy constructor & assignment operator.
	GenericReader(const GenericReader&);
	GenericReader& operator=(const GenericReader&);

	void ClearStack() { stack_.Clear(); }

	// clear stack on any exit from ParseStream, e.g. due to exception
	struct ClearStackOnExit {
		explicit ClearStackOnExit(GenericReader& r) : r_(r) {}
		~ClearStackOnExit() { r_.ClearStack(); }
	private:
		GenericReader& r_;
	};

	// Parse object: { string : value, ... }
	template<unsigned parseFlags, typename InputStream, typename Handler>
	void ParseObject(InputStream& is, Handler& handler) {
		RAPIDJSON_ASSERT(is.Peek() == '{');
		is.Take();	// Skip '{'
		
		if (!handler.StartObject())
			RAPIDJSON_PARSE_ERROR(kParseErrorTermination, is.Tell());

		SkipWhitespace(is);

		if (is.Peek() == '}') {
			is.Take();
			if (!handler.EndObject(0))	// empty object
				RAPIDJSON_PARSE_ERROR(kParseErrorTermination, is.Tell());
			return;
		}

		for (SizeType memberCount = 0;;) {
			if (is.Peek() != '"')
				RAPIDJSON_PARSE_ERROR(kParseErrorObjectMissName, is.Tell());

			ParseString<parseFlags>(is, handler);
			RAPIDJSON_PARSE_ERROR_EARLY_RETURN_VOID;

			SkipWhitespace(is);

			if (is.Take() != ':')
				RAPIDJSON_PARSE_ERROR(kParseErrorObjectMissColon, is.Tell());

			SkipWhitespace(is);

			ParseValue<parseFlags>(is, handler);
			RAPIDJSON_PARSE_ERROR_EARLY_RETURN_VOID;

			SkipWhitespace(is);

			++memberCount;

			switch (is.Take()) {
				case ',': SkipWhitespace(is); break;
				case '}': 
					if (!handler.EndObject(memberCount))
						RAPIDJSON_PARSE_ERROR(kParseErrorTermination, is.Tell());
					else
						return;
				default:  RAPIDJSON_PARSE_ERROR(kParseErrorObjectMissCommaOrCurlyBracket, is.Tell());
			}
		}
	}

	// Parse array: [ value, ... ]
	template<unsigned parseFlags, typename InputStream, typename Handler>
	void ParseArray(InputStream& is, Handler& handler) {
		RAPIDJSON_ASSERT(is.Peek() == '[');
		is.Take();	// Skip '['
		
		if (!handler.StartArray())
			RAPIDJSON_PARSE_ERROR(kParseErrorTermination, is.Tell());
		
		SkipWhitespace(is);

		if (is.Peek() == ']') {
			is.Take();
			if (!handler.EndArray(0)) // empty array
				RAPIDJSON_PARSE_ERROR(kParseErrorTermination, is.Tell());
			return;
		}

		for (SizeType elementCount = 0;;) {
			ParseValue<parseFlags>(is, handler);
			RAPIDJSON_PARSE_ERROR_EARLY_RETURN_VOID;

			++elementCount;
			SkipWhitespace(is);

			switch (is.Take()) {
				case ',': SkipWhitespace(is); break;
				case ']': 
					if (!handler.EndArray(elementCount))
						RAPIDJSON_PARSE_ERROR(kParseErrorTermination, is.Tell());
					else
						return;
				default:  RAPIDJSON_PARSE_ERROR(kParseErrorArrayMissCommaOrSquareBracket, is.Tell());
			}
		}
	}

	template<unsigned parseFlags, typename InputStream, typename Handler>
	void ParseNull(InputStream& is, Handler& handler) {
		RAPIDJSON_ASSERT(is.Peek() == 'n');
		is.Take();

		if (is.Take() == 'u' && is.Take() == 'l' && is.Take() == 'l') {
			if (!handler.Null())
				RAPIDJSON_PARSE_ERROR(kParseErrorTermination, is.Tell());
		}
		else
			RAPIDJSON_PARSE_ERROR(kParseErrorValueInvalid, is.Tell() - 1);
	}

	template<unsigned parseFlags, typename InputStream, typename Handler>
	void ParseTrue(InputStream& is, Handler& handler) {
		RAPIDJSON_ASSERT(is.Peek() == 't');
		is.Take();

		if (is.Take() == 'r' && is.Take() == 'u' && is.Take() == 'e') {
			if (!handler.Bool(true))
				RAPIDJSON_PARSE_ERROR(kParseErrorTermination, is.Tell());
		}
		else
			RAPIDJSON_PARSE_ERROR(kParseErrorValueInvalid, is.Tell() - 1);
	}

	template<unsigned parseFlags, typename InputStream, typename Handler>
	void ParseFalse(InputStream& is, Handler& handler) {
		RAPIDJSON_ASSERT(is.Peek() == 'f');
		is.Take();

		if (is.Take() == 'a' && is.Take() == 'l' && is.Take() == 's' && is.Take() == 'e') {
			if (!handler.Bool(false))
				RAPIDJSON_PARSE_ERROR(kParseErrorTermination, is.Tell());
		}
		else
			RAPIDJSON_PARSE_ERROR(kParseErrorValueInvalid, is.Tell() - 1);
	}

	// Helper function to parse four hexidecimal digits in \uXXXX in ParseString().
	template<typename InputStream>
	unsigned ParseHex4(InputStream& is) {
		unsigned codepoint = 0;
		for (int i = 0; i < 4; i++) {
			Ch c = is.Take();
			codepoint <<= 4;
			codepoint += static_cast<unsigned>(c);
			if (c >= '0' && c <= '9')
				codepoint -= '0';
			else if (c >= 'A' && c <= 'F')
				codepoint -= 'A' - 10;
			else if (c >= 'a' && c <= 'f')
				codepoint -= 'a' - 10;
			else {
				RAPIDJSON_PARSE_ERROR_NORETURN(kParseErrorStringUnicodeEscapeInvalidHex, is.Tell() - 1);
				RAPIDJSON_PARSE_ERROR_EARLY_RETURN(0);
			}
		}
		return codepoint;
	}

	class StackStream {
	public:
		typedef typename TargetEncoding::Ch Ch;

		StackStream(internal::Stack<Allocator>& stack) : stack_(stack), length_(0) {}
		void Put(Ch c) {
			*stack_.template Push<Ch>() = c;
			++length_;
		}
		internal::Stack<Allocator>& stack_;
		SizeType length_;

	private:
		StackStream(const StackStream&);
		StackStream& operator=(const StackStream&);
	};

	// Parse string and generate String event. Different code paths for kParseInsituFlag.
	template<unsigned parseFlags, typename InputStream, typename Handler>
	void ParseString(InputStream& is, Handler& handler) {
		internal::StreamLocalCopy<InputStream> copy(is);
		InputStream& s(copy.s);

		if (parseFlags & kParseInsituFlag) {
			typename InputStream::Ch *head = s.PutBegin();
			ParseStringToStream<parseFlags, SourceEncoding, SourceEncoding>(s, s);
			RAPIDJSON_PARSE_ERROR_EARLY_RETURN_VOID;
			size_t length = s.PutEnd(head) - 1;
			RAPIDJSON_ASSERT(length <= 0xFFFFFFFF);
			if (!handler.String((typename TargetEncoding::Ch*)head, SizeType(length), false))
				RAPIDJSON_PARSE_ERROR(kParseErrorTermination, s.Tell());
		}
		else {
			StackStream stackStream(stack_);
			ParseStringToStream<parseFlags, SourceEncoding, TargetEncoding>(s, stackStream);
<<<<<<< HEAD
			RAPIDJSON_PARSE_ERROR_EARLY_RETURN_VOID;
			handler.String(stack_.template Pop<typename TargetEncoding::Ch>(stackStream.length_), stackStream.length_ - 1, true);
=======
			if (HasParseError())
				return;
			if (!handler.String(stack_.template Pop<typename TargetEncoding::Ch>(stackStream.length_), stackStream.length_ - 1, true))
				RAPIDJSON_PARSE_ERROR(kParseErrorTermination, s.Tell());
>>>>>>> b55fcbd3
		}
	}

	// Parse string to an output is
	// This function handles the prefix/suffix double quotes, escaping, and optional encoding validation.
	template<unsigned parseFlags, typename SEncoding, typename TEncoding, typename InputStream, typename OutputStream>
	RAPIDJSON_FORCEINLINE void ParseStringToStream(InputStream& is, OutputStream& os) {
#define Z16 0,0,0,0,0,0,0,0,0,0,0,0,0,0,0,0
		static const char escape[256] = {
			Z16, Z16, 0, 0,'\"', 0, 0, 0, 0, 0, 0, 0, 0, 0, 0, 0, 0,'/', 
			Z16, Z16, 0, 0, 0, 0, 0, 0, 0, 0, 0, 0, 0, 0,'\\', 0, 0, 0, 
			0, 0,'\b', 0, 0, 0,'\f', 0, 0, 0, 0, 0, 0, 0,'\n', 0, 
			0, 0,'\r', 0,'\t', 0, 0, 0, 0, 0, 0, 0, 0, 0, 0, 0, 
			Z16, Z16, Z16, Z16, Z16, Z16, Z16, Z16
		};
#undef Z16

		RAPIDJSON_ASSERT(is.Peek() == '\"');
		is.Take();	// Skip '\"'

		for (;;) {
			Ch c = is.Peek();
			if (c == '\\') {	// Escape
				is.Take();
				Ch e = is.Take();
				if ((sizeof(Ch) == 1 || unsigned(e) < 256) && escape[(unsigned char)e])
					os.Put(escape[(unsigned char)e]);
				else if (e == 'u') {	// Unicode
					unsigned codepoint = ParseHex4(is);
					if (codepoint >= 0xD800 && codepoint <= 0xDBFF) {
						// Handle UTF-16 surrogate pair
						if (is.Take() != '\\' || is.Take() != 'u')
							RAPIDJSON_PARSE_ERROR(kParseErrorStringUnicodeSurrogateInvalid, is.Tell() - 2);
						unsigned codepoint2 = ParseHex4(is);
						if (codepoint2 < 0xDC00 || codepoint2 > 0xDFFF)
							RAPIDJSON_PARSE_ERROR(kParseErrorStringUnicodeSurrogateInvalid, is.Tell() - 2);
						codepoint = (((codepoint - 0xD800) << 10) | (codepoint2 - 0xDC00)) + 0x10000;
					}
					TEncoding::Encode(os, codepoint);
				}
				else
					RAPIDJSON_PARSE_ERROR(kParseErrorStringEscapeInvalid, is.Tell() - 1);
			}
			else if (c == '"') {	// Closing double quote
				is.Take();
				os.Put('\0');	// null-terminate the string
				return;
			}
			else if (c == '\0')
				RAPIDJSON_PARSE_ERROR(kParseErrorStringMissQuotationMark, is.Tell() - 1);
			else if ((unsigned)c < 0x20) // RFC 4627: unescaped = %x20-21 / %x23-5B / %x5D-10FFFF
				RAPIDJSON_PARSE_ERROR(kParseErrorStringEscapeInvalid, is.Tell() - 1);
			else {
				if (parseFlags & kParseValidateEncodingFlag ? 
					!Transcoder<SEncoding, TEncoding>::Validate(is, os) : 
					!Transcoder<SEncoding, TEncoding>::Transcode(is, os))
					RAPIDJSON_PARSE_ERROR(kParseErrorStringInvalidEncoding, is.Tell());
			}
		}
	}

	template<unsigned parseFlags, typename InputStream, typename Handler>
	void ParseNumber(InputStream& is, Handler& handler) {
		internal::StreamLocalCopy<InputStream> copy(is);
		InputStream& s(copy.s);

		// Parse minus
		bool minus = false;
		if (s.Peek() == '-') {
			minus = true;
			s.Take();
		}

		// Parse int: zero / ( digit1-9 *DIGIT )
		unsigned i;
		bool try64bit = false;
		if (s.Peek() == '0') {
			i = 0;
			s.Take();
		}
		else if (s.Peek() >= '1' && s.Peek() <= '9') {
			i = static_cast<unsigned>(s.Take() - '0');

			if (minus)
				while (s.Peek() >= '0' && s.Peek() <= '9') {
					if (i >= 214748364) { // 2^31 = 2147483648
						if (i != 214748364 || s.Peek() > '8') {
							try64bit = true;
							break;
						}
					}
					i = i * 10 + static_cast<unsigned>(s.Take() - '0');
				}
			else
				while (s.Peek() >= '0' && s.Peek() <= '9') {
					if (i >= 429496729) { // 2^32 - 1 = 4294967295
						if (i != 429496729 || s.Peek() > '5') {
							try64bit = true;
							break;
						}
					}
					i = i * 10 + static_cast<unsigned>(s.Take() - '0');
				}
		}
		else
			RAPIDJSON_PARSE_ERROR(kParseErrorValueInvalid, s.Tell());

		// Parse 64bit int
		uint64_t i64 = 0;
		bool useDouble = false;
		if (try64bit) {
			i64 = i;
			if (minus) 
				while (s.Peek() >= '0' && s.Peek() <= '9') {					
					if (i64 >= UINT64_C(922337203685477580)) // 2^63 = 9223372036854775808
						if (i64 != UINT64_C(922337203685477580) || s.Peek() > '8') {
							useDouble = true;
							break;
						}
					i64 = i64 * 10 + static_cast<unsigned>(s.Take() - '0');
				}
			else
				while (s.Peek() >= '0' && s.Peek() <= '9') {					
					if (i64 >= UINT64_C(1844674407370955161)) // 2^64 - 1 = 18446744073709551615
						if (i64 != UINT64_C(1844674407370955161) || s.Peek() > '5') {
							useDouble = true;
							break;
						}
					i64 = i64 * 10 + static_cast<unsigned>(s.Take() - '0');
				}
		}

		// Force double for big integer
		double d = 0.0;
		if (useDouble) {
			d = (double)i64;
			while (s.Peek() >= '0' && s.Peek() <= '9') {
				if (d >= 1E307)
					RAPIDJSON_PARSE_ERROR(kParseErrorNumberTooBig, s.Tell());
				d = d * 10 + (s.Take() - '0');
			}
		}

		// Parse frac = decimal-point 1*DIGIT
		int expFrac = 0;
		if (s.Peek() == '.') {
			if (!useDouble) {
				d = try64bit ? (double)i64 : (double)i;
				useDouble = true;
			}
			s.Take();

			if (s.Peek() >= '0' && s.Peek() <= '9') {
				d = d * 10 + (s.Take() - '0');
				--expFrac;
			}
			else
				RAPIDJSON_PARSE_ERROR(kParseErrorNumberMissFraction, s.Tell());

			while (s.Peek() >= '0' && s.Peek() <= '9') {
				if (expFrac > -16) {
					d = d * 10 + (s.Peek() - '0');
					--expFrac;
				}
				s.Take();
			}
		}

		// Parse exp = e [ minus / plus ] 1*DIGIT
		int exp = 0;
		if (s.Peek() == 'e' || s.Peek() == 'E') {
			if (!useDouble) {
				d = try64bit ? (double)i64 : (double)i;
				useDouble = true;
			}
			s.Take();

			bool expMinus = false;
			if (s.Peek() == '+')
				s.Take();
			else if (s.Peek() == '-') {
				s.Take();
				expMinus = true;
			}

			if (s.Peek() >= '0' && s.Peek() <= '9') {
				exp = s.Take() - '0';
				while (s.Peek() >= '0' && s.Peek() <= '9') {
					exp = exp * 10 + (s.Take() - '0');
					if (exp > 308)
						RAPIDJSON_PARSE_ERROR(kParseErrorNumberTooBig, s.Tell());
				}
			}
			else
				RAPIDJSON_PARSE_ERROR(kParseErrorNumberMissExponent, s.Tell());

			if (expMinus)
				exp = -exp;
		}

		// Finish parsing, call event according to the type of number.
		bool cont = true;
		if (useDouble) {
			int expSum = exp + expFrac;
			if (expSum < -308) {
				// Prevent expSum < -308, making Pow10(expSum) = 0
				d *= internal::Pow10(exp);
				d *= internal::Pow10(expFrac);
			}
			else
				d *= internal::Pow10(expSum);

			cont = handler.Double(minus ? -d : d);
		}
		else {
			if (try64bit) {
				if (minus)
					cont = handler.Int64(-(int64_t)i64);
				else
					cont = handler.Uint64(i64);
			}
			else {
				if (minus)
					cont = handler.Int(-(int)i);
				else
					cont = handler.Uint(i);
			}
		}
		if (!cont)
			RAPIDJSON_PARSE_ERROR(kParseErrorTermination, s.Tell());
	}

	// Parse any JSON value
	template<unsigned parseFlags, typename InputStream, typename Handler>
	void ParseValue(InputStream& is, Handler& handler) {
		switch (is.Peek()) {
			case 'n': ParseNull  <parseFlags>(is, handler); break;
			case 't': ParseTrue  <parseFlags>(is, handler); break;
			case 'f': ParseFalse <parseFlags>(is, handler); break;
			case '"': ParseString<parseFlags>(is, handler); break;
			case '{': ParseObject<parseFlags>(is, handler); break;
			case '[': ParseArray <parseFlags>(is, handler); break;
			default : ParseNumber<parseFlags>(is, handler);
		}
	}

	static const size_t kDefaultStackCapacity = 256;	//!< Default stack capacity in bytes for storing a single decoded string. 
	internal::Stack<Allocator> stack_;	//!< A stack for storing decoded string temporarily during non-destructive parsing.
	ParseResult parseResult_;
}; // class GenericReader

//! Reader with UTF8 encoding and default allocator.
typedef GenericReader<UTF8<>, UTF8<> > Reader;

} // namespace rapidjson

#ifdef _MSC_VER
RAPIDJSON_DIAG_POP
#endif

#endif // RAPIDJSON_READER_H_
<|MERGE_RESOLUTION|>--- conflicted
+++ resolved
@@ -1,838 +1,800 @@
-#ifndef RAPIDJSON_READER_H_
-#define RAPIDJSON_READER_H_
-
-// Copyright (c) 2011 Milo Yip (miloyip@gmail.com)
-// Version 0.1
-
-#include "rapidjson.h"
-#include "encodings.h"
-#include "internal/pow10.h"
-#include "internal/stack.h"
-
-#if defined(RAPIDJSON_SIMD) && defined(_MSC_VER)
-#include <intrin.h>
-#pragma intrinsic(_BitScanForward)
-#endif
-#ifdef RAPIDJSON_SSE42
-#include <nmmintrin.h>
-#elif defined(RAPIDJSON_SSE2)
-#include <emmintrin.h>
-#endif
-
-#ifdef _MSC_VER
-RAPIDJSON_DIAG_PUSH
-RAPIDJSON_DIAG_OFF(4127)  // conditional expression is constant
-#endif
-
-#define RAPIDJSON_NOTHING /* deliberately empty */
-#ifndef RAPIDJSON_PARSE_ERROR_EARLY_RETURN
-#define RAPIDJSON_PARSE_ERROR_EARLY_RETURN(value) \
-	RAPIDJSON_MULTILINEMACRO_BEGIN \
-	if (HasParseError()) { return value; } \
-	RAPIDJSON_MULTILINEMACRO_END
-#endif
-#define RAPIDJSON_PARSE_ERROR_EARLY_RETURN_VOID \
-	RAPIDJSON_PARSE_ERROR_EARLY_RETURN(RAPIDJSON_NOTHING)
-
-#ifndef RAPIDJSON_PARSE_ERROR_NORETURN
-#define RAPIDJSON_PARSE_ERROR_NORETURN(parseErrorCode, offset) \
-	RAPIDJSON_MULTILINEMACRO_BEGIN \
-	RAPIDJSON_ASSERT(!HasParseError()); /* Error can only be assigned once */ \
-	parseResult_.Set(parseErrorCode,offset); \
-	RAPIDJSON_MULTILINEMACRO_END
-#endif
-
-#ifndef RAPIDJSON_PARSE_ERROR
-#define RAPIDJSON_PARSE_ERROR(parseErrorCode, offset) \
-	RAPIDJSON_MULTILINEMACRO_BEGIN \
-	RAPIDJSON_PARSE_ERROR_NORETURN(parseErrorCode, offset); \
-	RAPIDJSON_PARSE_ERROR_EARLY_RETURN_VOID; \
-	RAPIDJSON_MULTILINEMACRO_END
-#endif
-
-#include "error/error.h" // ParseErrorCode, ParseResult
-
-namespace rapidjson {
-
-///////////////////////////////////////////////////////////////////////////////
-// ParseFlag
-
-//! Combination of parseFlags
-/*! \see Reader::Parse, Document::Parse, Document::ParseInsitu, Document::ParseStream
- */
-enum ParseFlag {
-	kParseDefaultFlags = 0,			//!< Default parse flags. Non-destructive parsing. Text strings are decoded into allocated buffer.
-	kParseInsituFlag = 1,			//!< In-situ(destructive) parsing.
-	kParseValidateEncodingFlag = 2	//!< Validate encoding of JSON strings.
-};
-
-<<<<<<< HEAD
-=======
-//! Error code of parsing.
-enum ParseErrorCode {
-	kParseErrorNone = 0,						//!< No error.
-	
-	kParseErrorDocumentEmpty,					//!< The document is empty.
-	kParseErrorDocumentRootNotObjectOrArray,	//!< The document root must be either object or array.
-	kParseErrorDocumentRootNotSingular,			//!< The document root must not follow by other values.
-	
-	kParseErrorValueInvalid,					//!< Invalid value.
-	
-	kParseErrorObjectMissName,					//!< Missing a name for object member.
-	kParseErrorObjectMissColon,					//!< Missing a colon after a name of object member.
-	kParseErrorObjectMissCommaOrCurlyBracket,	//!< Missing a comma or '}' after an object member.
-	
-	kParseErrorArrayMissCommaOrSquareBracket,	//!< Missing a comma or ']' after an array element.
-
-	kParseErrorStringUnicodeEscapeInvalidHex,	//!< Incorrect hex digit after \\u escape in string.
-	kParseErrorStringUnicodeSurrogateInvalid,	//!< The surrogate pair in string is invalid.
-	kParseErrorStringEscapeInvalid,				//!< Invalid escape character in string.
-	kParseErrorStringMissQuotationMark,			//!< Missing a closing quotation mark in string.
-	kParseErrorStringInvalidEncoding,			//!< Invalid encoidng in string.
-
-	kParseErrorNumberTooBig,					//!< Number too big to be stored in double.
-	kParseErrorNumberMissFraction,				//!< Miss fraction part in number.
-	kParseErrorNumberMissExponent,				//!< Miss exponent in number.
-
-	kParseErrorTermination						//!< Parsing was terminated.
-};
-
->>>>>>> b55fcbd3
-///////////////////////////////////////////////////////////////////////////////
-// Handler
-
-/*!	\class rapidjson::Handler
-	\brief Concept for receiving events from GenericReader upon parsing.
-	The functions return true if no error occurs. If they return false, 
-	the event publisher should terminate the process.
-\code
-concept Handler {
-	typename Ch;
-
-	bool Null();
-	bool Bool(bool b);
-	bool Int(int i);
-	bool Uint(unsigned i);
-	bool Int64(int64_t i);
-	bool Uint64(uint64_t i);
-	bool Double(double d);
-	bool String(const Ch* str, SizeType length, bool copy);
-	bool StartObject();
-	bool EndObject(SizeType memberCount);
-	bool StartArray();
-	bool EndArray(SizeType elementCount);
-};
-\endcode
-*/
-///////////////////////////////////////////////////////////////////////////////
-// BaseReaderHandler
-
-//! Default implementation of Handler.
-/*! This can be used as base class of any reader handler.
-	\note implements Handler concept
-*/
-template<typename Encoding = UTF8<> >
-struct BaseReaderHandler {
-	typedef typename Encoding::Ch Ch;
-
-	bool Default() { return true; }
-	bool Null() { return Default(); }
-	bool Bool(bool) { return Default(); }
-	bool Int(int) { return Default(); }
-	bool Uint(unsigned) { return Default(); }
-	bool Int64(int64_t) { return Default(); }
-	bool Uint64(uint64_t) { return Default(); }
-	bool Double(double) { return Default(); }
-	bool String(const Ch*, SizeType, bool) { return Default(); }
-	bool StartObject() { return Default(); }
-	bool EndObject(SizeType) { return Default(); }
-	bool StartArray() { return Default(); }
-	bool EndArray(SizeType) { return Default(); }
-};
-
-///////////////////////////////////////////////////////////////////////////////
-// StreamLocalCopy
-
-namespace internal {
-
-template<typename Stream, int = StreamTraits<Stream>::copyOptimization>
-class StreamLocalCopy;
-
-//! Do copy optimziation.
-template<typename Stream>
-class StreamLocalCopy<Stream, 1> {
-public:
-	StreamLocalCopy(Stream& original) : s(original), original_(original) {}
-	~StreamLocalCopy() { original_ = s; }
-
-	Stream s;
-
-private:
-	StreamLocalCopy& operator=(const StreamLocalCopy&) /* = delete */;
-
-	Stream& original_;
-};
-
-//! Keep reference.
-template<typename Stream>
-class StreamLocalCopy<Stream, 0> {
-public:
-	StreamLocalCopy(Stream& original) : s(original) {}
-
-	Stream& s;
-
-private:
-	StreamLocalCopy& operator=(const StreamLocalCopy&) /* = delete */;
-};
-
-} // namespace internal
-
-///////////////////////////////////////////////////////////////////////////////
-// SkipWhitespace
-
-//! Skip the JSON white spaces in a stream.
-/*! \param is A input stream for skipping white spaces.
-	\note This function has SSE2/SSE4.2 specialization.
-*/
-template<typename InputStream>
-void SkipWhitespace(InputStream& is) {
-	internal::StreamLocalCopy<InputStream> copy(is);
-	InputStream& s(copy.s);
-
-	while (s.Peek() == ' ' || s.Peek() == '\n' || s.Peek() == '\r' || s.Peek() == '\t')
-		s.Take();
-}
-
-#ifdef RAPIDJSON_SSE42
-//! Skip whitespace with SSE 4.2 pcmpistrm instruction, testing 16 8-byte characters at once.
-inline const char *SkipWhitespace_SIMD(const char* p) {
-	static const char whitespace[16] = " \n\r\t";
-	__m128i w = _mm_loadu_si128((const __m128i *)&whitespace[0]);
-
-	for (;;) {
-		__m128i s = _mm_loadu_si128((const __m128i *)p);
-		unsigned r = _mm_cvtsi128_si32(_mm_cmpistrm(w, s, _SIDD_UBYTE_OPS | _SIDD_CMP_EQUAL_ANY | _SIDD_BIT_MASK | _SIDD_NEGATIVE_POLARITY));
-		if (r == 0)	// all 16 characters are whitespace
-			p += 16;
-		else {		// some of characters may be non-whitespace
-#ifdef _MSC_VER		// Find the index of first non-whitespace
-			unsigned long offset;
-			if (_BitScanForward(&offset, r))
-				return p + offset;
-#else
-			if (r != 0)
-				return p + __builtin_ffs(r) - 1;
-#endif
-		}
-	}
-}
-
-#elif defined(RAPIDJSON_SSE2)
-
-//! Skip whitespace with SSE2 instructions, testing 16 8-byte characters at once.
-inline const char *SkipWhitespace_SIMD(const char* p) {
-	static const char whitespaces[4][17] = {
-		"                ",
-		"\n\n\n\n\n\n\n\n\n\n\n\n\n\n\n\n",
-		"\r\r\r\r\r\r\r\r\r\r\r\r\r\r\r\r",
-		"\t\t\t\t\t\t\t\t\t\t\t\t\t\t\t\t"};
-
-	__m128i w0 = _mm_loadu_si128((const __m128i *)&whitespaces[0][0]);
-	__m128i w1 = _mm_loadu_si128((const __m128i *)&whitespaces[1][0]);
-	__m128i w2 = _mm_loadu_si128((const __m128i *)&whitespaces[2][0]);
-	__m128i w3 = _mm_loadu_si128((const __m128i *)&whitespaces[3][0]);
-
-	for (;;) {
-		__m128i s = _mm_loadu_si128((const __m128i *)p);
-		__m128i x = _mm_cmpeq_epi8(s, w0);
-		x = _mm_or_si128(x, _mm_cmpeq_epi8(s, w1));
-		x = _mm_or_si128(x, _mm_cmpeq_epi8(s, w2));
-		x = _mm_or_si128(x, _mm_cmpeq_epi8(s, w3));
-		unsigned short r = (unsigned short)~_mm_movemask_epi8(x);
-		if (r == 0)	// all 16 characters are whitespace
-			p += 16;
-		else {		// some of characters may be non-whitespace
-#ifdef _MSC_VER		// Find the index of first non-whitespace
-			unsigned long offset;
-			if (_BitScanForward(&offset, r))
-				return p + offset;
-#else
-			if (r != 0)
-				return p + __builtin_ffs(r) - 1;
-#endif
-		}
-	}
-}
-
-#endif // RAPIDJSON_SSE2
-
-#ifdef RAPIDJSON_SIMD
-//! Template function specialization for InsituStringStream
-template<> inline void SkipWhitespace(InsituStringStream& is) { 
-	is.src_ = const_cast<char*>(SkipWhitespace_SIMD(is.src_));
-}
-
-//! Template function specialization for StringStream
-template<> inline void SkipWhitespace(StringStream& is) {
-	is.src_ = SkipWhitespace_SIMD(is.src_);
-}
-#endif // RAPIDJSON_SIMD
-
-///////////////////////////////////////////////////////////////////////////////
-// GenericReader
-
-//! SAX-style JSON parser. Use \ref Reader for UTF8 encoding and default allocator.
-/*! GenericReader parses JSON text from a stream, and send events synchronously to an 
-    object implementing Handler concept.
-
-    It needs to allocate a stack for storing a single decoded string during 
-    non-destructive parsing.
-
-    For in-situ parsing, the decoded string is directly written to the source 
-    text string, no temporary buffer is required.
-
-    A GenericReader object can be reused for parsing multiple JSON text.
-    
-    \tparam SourceEncoding Encoding of the input stream.
-	\tparam TargetEncoding Encoding of the parse output.
-    \tparam Allocator Allocator type for stack.
-*/
-template <typename SourceEncoding, typename TargetEncoding, typename Allocator = MemoryPoolAllocator<> >
-class GenericReader {
-public:
-	typedef typename SourceEncoding::Ch Ch; //!< SourceEncoding character type
-
-	//! Constructor.
-	/*! \param allocator Optional allocator for allocating stack memory. (Only use for non-destructive parsing)
-		\param stackCapacity stack capacity in bytes for storing a single decoded string.  (Only use for non-destructive parsing)
-	*/
-	GenericReader(Allocator* allocator = 0, size_t stackCapacity = kDefaultStackCapacity) : stack_(allocator, stackCapacity), parseResult_() {}
-
-	//! Parse JSON text.
-	/*! \tparam parseFlags Combination of \ref ParseFlag.
-		\tparam InputStream Type of input stream, implementing Stream concept.
-		\tparam Handler Type of handler, implementing Handler concept.
-		\param is Input stream to be parsed.
-		\param handler The handler to receive events.
-		\return Whether the parsing is successful.
-	*/
-	template <unsigned parseFlags, typename InputStream, typename Handler>
-	ParseResult Parse(InputStream& is, Handler& handler) {
-		parseResult_.Clear();
-
-		ClearStackOnExit scope(*this);
-		SkipWhitespace(is);
-
-		if (is.Peek() == '\0') {
-			RAPIDJSON_PARSE_ERROR_NORETURN(kParseErrorDocumentEmpty, is.Tell());
-			RAPIDJSON_PARSE_ERROR_EARLY_RETURN(parseResult_);
-		}
-		else {
-			switch (is.Peek()) {
-				case '{': ParseObject<parseFlags>(is, handler); break;
-				case '[': ParseArray<parseFlags>(is, handler); break;
-				default: RAPIDJSON_PARSE_ERROR_NORETURN(kParseErrorDocumentRootNotObjectOrArray, is.Tell());
-			}
-			RAPIDJSON_PARSE_ERROR_EARLY_RETURN(parseResult_);
-
-			SkipWhitespace(is);
-
-			if (is.Peek() != '\0') {
-				RAPIDJSON_PARSE_ERROR_NORETURN(kParseErrorDocumentRootNotSingular, is.Tell());
-				RAPIDJSON_PARSE_ERROR_EARLY_RETURN(parseResult_);
-			}
-		}
-
-		return parseResult_;
-	}
-
-	//! Parse JSON text (with \ref kParseDefaultFlags)
-	/*! \tparam InputStream Type of input stream, implementing Stream concept
-		\tparam Handler Type of handler, implementing Handler concept.
-		\param is Input stream to be parsed.
-		\param handler The handler to receive events.
-		\return Whether the parsing is successful.
-	*/
-	template <typename InputStream, typename Handler>
-	ParseResult Parse(InputStream& is, Handler& handler) {
-		return Parse<kParseDefaultFlags>(is, handler);
-	}
-
-	//! Whether a parse error has occured in the last parsing.
-	bool HasParseError() const { return parseResult_.IsError(); }
-	
-	//! Get the \ref ParseErrorCode of last parsing.
-	ParseErrorCode GetParseErrorCode() const { return parseResult_.Code(); }
-
-	//! Get the position of last parsing error in input, 0 otherwise.
-	size_t GetErrorOffset() const { return parseResult_.Offset(); }
-
-private:
-	// Prohibit copy constructor & assignment operator.
-	GenericReader(const GenericReader&);
-	GenericReader& operator=(const GenericReader&);
-
-	void ClearStack() { stack_.Clear(); }
-
-	// clear stack on any exit from ParseStream, e.g. due to exception
-	struct ClearStackOnExit {
-		explicit ClearStackOnExit(GenericReader& r) : r_(r) {}
-		~ClearStackOnExit() { r_.ClearStack(); }
-	private:
-		GenericReader& r_;
-	};
-
-	// Parse object: { string : value, ... }
-	template<unsigned parseFlags, typename InputStream, typename Handler>
-	void ParseObject(InputStream& is, Handler& handler) {
-		RAPIDJSON_ASSERT(is.Peek() == '{');
-		is.Take();	// Skip '{'
-		
-		if (!handler.StartObject())
-			RAPIDJSON_PARSE_ERROR(kParseErrorTermination, is.Tell());
-
-		SkipWhitespace(is);
-
-		if (is.Peek() == '}') {
-			is.Take();
-			if (!handler.EndObject(0))	// empty object
-				RAPIDJSON_PARSE_ERROR(kParseErrorTermination, is.Tell());
-			return;
-		}
-
-		for (SizeType memberCount = 0;;) {
-			if (is.Peek() != '"')
-				RAPIDJSON_PARSE_ERROR(kParseErrorObjectMissName, is.Tell());
-
-			ParseString<parseFlags>(is, handler);
-			RAPIDJSON_PARSE_ERROR_EARLY_RETURN_VOID;
-
-			SkipWhitespace(is);
-
-			if (is.Take() != ':')
-				RAPIDJSON_PARSE_ERROR(kParseErrorObjectMissColon, is.Tell());
-
-			SkipWhitespace(is);
-
-			ParseValue<parseFlags>(is, handler);
-			RAPIDJSON_PARSE_ERROR_EARLY_RETURN_VOID;
-
-			SkipWhitespace(is);
-
-			++memberCount;
-
-			switch (is.Take()) {
-				case ',': SkipWhitespace(is); break;
-				case '}': 
-					if (!handler.EndObject(memberCount))
-						RAPIDJSON_PARSE_ERROR(kParseErrorTermination, is.Tell());
-					else
-						return;
-				default:  RAPIDJSON_PARSE_ERROR(kParseErrorObjectMissCommaOrCurlyBracket, is.Tell());
-			}
-		}
-	}
-
-	// Parse array: [ value, ... ]
-	template<unsigned parseFlags, typename InputStream, typename Handler>
-	void ParseArray(InputStream& is, Handler& handler) {
-		RAPIDJSON_ASSERT(is.Peek() == '[');
-		is.Take();	// Skip '['
-		
-		if (!handler.StartArray())
-			RAPIDJSON_PARSE_ERROR(kParseErrorTermination, is.Tell());
-		
-		SkipWhitespace(is);
-
-		if (is.Peek() == ']') {
-			is.Take();
-			if (!handler.EndArray(0)) // empty array
-				RAPIDJSON_PARSE_ERROR(kParseErrorTermination, is.Tell());
-			return;
-		}
-
-		for (SizeType elementCount = 0;;) {
-			ParseValue<parseFlags>(is, handler);
-			RAPIDJSON_PARSE_ERROR_EARLY_RETURN_VOID;
-
-			++elementCount;
-			SkipWhitespace(is);
-
-			switch (is.Take()) {
-				case ',': SkipWhitespace(is); break;
-				case ']': 
-					if (!handler.EndArray(elementCount))
-						RAPIDJSON_PARSE_ERROR(kParseErrorTermination, is.Tell());
-					else
-						return;
-				default:  RAPIDJSON_PARSE_ERROR(kParseErrorArrayMissCommaOrSquareBracket, is.Tell());
-			}
-		}
-	}
-
-	template<unsigned parseFlags, typename InputStream, typename Handler>
-	void ParseNull(InputStream& is, Handler& handler) {
-		RAPIDJSON_ASSERT(is.Peek() == 'n');
-		is.Take();
-
-		if (is.Take() == 'u' && is.Take() == 'l' && is.Take() == 'l') {
-			if (!handler.Null())
-				RAPIDJSON_PARSE_ERROR(kParseErrorTermination, is.Tell());
-		}
-		else
-			RAPIDJSON_PARSE_ERROR(kParseErrorValueInvalid, is.Tell() - 1);
-	}
-
-	template<unsigned parseFlags, typename InputStream, typename Handler>
-	void ParseTrue(InputStream& is, Handler& handler) {
-		RAPIDJSON_ASSERT(is.Peek() == 't');
-		is.Take();
-
-		if (is.Take() == 'r' && is.Take() == 'u' && is.Take() == 'e') {
-			if (!handler.Bool(true))
-				RAPIDJSON_PARSE_ERROR(kParseErrorTermination, is.Tell());
-		}
-		else
-			RAPIDJSON_PARSE_ERROR(kParseErrorValueInvalid, is.Tell() - 1);
-	}
-
-	template<unsigned parseFlags, typename InputStream, typename Handler>
-	void ParseFalse(InputStream& is, Handler& handler) {
-		RAPIDJSON_ASSERT(is.Peek() == 'f');
-		is.Take();
-
-		if (is.Take() == 'a' && is.Take() == 'l' && is.Take() == 's' && is.Take() == 'e') {
-			if (!handler.Bool(false))
-				RAPIDJSON_PARSE_ERROR(kParseErrorTermination, is.Tell());
-		}
-		else
-			RAPIDJSON_PARSE_ERROR(kParseErrorValueInvalid, is.Tell() - 1);
-	}
-
-	// Helper function to parse four hexidecimal digits in \uXXXX in ParseString().
-	template<typename InputStream>
-	unsigned ParseHex4(InputStream& is) {
-		unsigned codepoint = 0;
-		for (int i = 0; i < 4; i++) {
-			Ch c = is.Take();
-			codepoint <<= 4;
-			codepoint += static_cast<unsigned>(c);
-			if (c >= '0' && c <= '9')
-				codepoint -= '0';
-			else if (c >= 'A' && c <= 'F')
-				codepoint -= 'A' - 10;
-			else if (c >= 'a' && c <= 'f')
-				codepoint -= 'a' - 10;
-			else {
-				RAPIDJSON_PARSE_ERROR_NORETURN(kParseErrorStringUnicodeEscapeInvalidHex, is.Tell() - 1);
-				RAPIDJSON_PARSE_ERROR_EARLY_RETURN(0);
-			}
-		}
-		return codepoint;
-	}
-
-	class StackStream {
-	public:
-		typedef typename TargetEncoding::Ch Ch;
-
-		StackStream(internal::Stack<Allocator>& stack) : stack_(stack), length_(0) {}
-		void Put(Ch c) {
-			*stack_.template Push<Ch>() = c;
-			++length_;
-		}
-		internal::Stack<Allocator>& stack_;
-		SizeType length_;
-
-	private:
-		StackStream(const StackStream&);
-		StackStream& operator=(const StackStream&);
-	};
-
-	// Parse string and generate String event. Different code paths for kParseInsituFlag.
-	template<unsigned parseFlags, typename InputStream, typename Handler>
-	void ParseString(InputStream& is, Handler& handler) {
-		internal::StreamLocalCopy<InputStream> copy(is);
-		InputStream& s(copy.s);
-
-		if (parseFlags & kParseInsituFlag) {
-			typename InputStream::Ch *head = s.PutBegin();
-			ParseStringToStream<parseFlags, SourceEncoding, SourceEncoding>(s, s);
-			RAPIDJSON_PARSE_ERROR_EARLY_RETURN_VOID;
-			size_t length = s.PutEnd(head) - 1;
-			RAPIDJSON_ASSERT(length <= 0xFFFFFFFF);
-			if (!handler.String((typename TargetEncoding::Ch*)head, SizeType(length), false))
-				RAPIDJSON_PARSE_ERROR(kParseErrorTermination, s.Tell());
-		}
-		else {
-			StackStream stackStream(stack_);
-			ParseStringToStream<parseFlags, SourceEncoding, TargetEncoding>(s, stackStream);
-<<<<<<< HEAD
-			RAPIDJSON_PARSE_ERROR_EARLY_RETURN_VOID;
-			handler.String(stack_.template Pop<typename TargetEncoding::Ch>(stackStream.length_), stackStream.length_ - 1, true);
-=======
-			if (HasParseError())
-				return;
-			if (!handler.String(stack_.template Pop<typename TargetEncoding::Ch>(stackStream.length_), stackStream.length_ - 1, true))
-				RAPIDJSON_PARSE_ERROR(kParseErrorTermination, s.Tell());
->>>>>>> b55fcbd3
-		}
-	}
-
-	// Parse string to an output is
-	// This function handles the prefix/suffix double quotes, escaping, and optional encoding validation.
-	template<unsigned parseFlags, typename SEncoding, typename TEncoding, typename InputStream, typename OutputStream>
-	RAPIDJSON_FORCEINLINE void ParseStringToStream(InputStream& is, OutputStream& os) {
-#define Z16 0,0,0,0,0,0,0,0,0,0,0,0,0,0,0,0
-		static const char escape[256] = {
-			Z16, Z16, 0, 0,'\"', 0, 0, 0, 0, 0, 0, 0, 0, 0, 0, 0, 0,'/', 
-			Z16, Z16, 0, 0, 0, 0, 0, 0, 0, 0, 0, 0, 0, 0,'\\', 0, 0, 0, 
-			0, 0,'\b', 0, 0, 0,'\f', 0, 0, 0, 0, 0, 0, 0,'\n', 0, 
-			0, 0,'\r', 0,'\t', 0, 0, 0, 0, 0, 0, 0, 0, 0, 0, 0, 
-			Z16, Z16, Z16, Z16, Z16, Z16, Z16, Z16
-		};
-#undef Z16
-
-		RAPIDJSON_ASSERT(is.Peek() == '\"');
-		is.Take();	// Skip '\"'
-
-		for (;;) {
-			Ch c = is.Peek();
-			if (c == '\\') {	// Escape
-				is.Take();
-				Ch e = is.Take();
-				if ((sizeof(Ch) == 1 || unsigned(e) < 256) && escape[(unsigned char)e])
-					os.Put(escape[(unsigned char)e]);
-				else if (e == 'u') {	// Unicode
-					unsigned codepoint = ParseHex4(is);
-					if (codepoint >= 0xD800 && codepoint <= 0xDBFF) {
-						// Handle UTF-16 surrogate pair
-						if (is.Take() != '\\' || is.Take() != 'u')
-							RAPIDJSON_PARSE_ERROR(kParseErrorStringUnicodeSurrogateInvalid, is.Tell() - 2);
-						unsigned codepoint2 = ParseHex4(is);
-						if (codepoint2 < 0xDC00 || codepoint2 > 0xDFFF)
-							RAPIDJSON_PARSE_ERROR(kParseErrorStringUnicodeSurrogateInvalid, is.Tell() - 2);
-						codepoint = (((codepoint - 0xD800) << 10) | (codepoint2 - 0xDC00)) + 0x10000;
-					}
-					TEncoding::Encode(os, codepoint);
-				}
-				else
-					RAPIDJSON_PARSE_ERROR(kParseErrorStringEscapeInvalid, is.Tell() - 1);
-			}
-			else if (c == '"') {	// Closing double quote
-				is.Take();
-				os.Put('\0');	// null-terminate the string
-				return;
-			}
-			else if (c == '\0')
-				RAPIDJSON_PARSE_ERROR(kParseErrorStringMissQuotationMark, is.Tell() - 1);
-			else if ((unsigned)c < 0x20) // RFC 4627: unescaped = %x20-21 / %x23-5B / %x5D-10FFFF
-				RAPIDJSON_PARSE_ERROR(kParseErrorStringEscapeInvalid, is.Tell() - 1);
-			else {
-				if (parseFlags & kParseValidateEncodingFlag ? 
-					!Transcoder<SEncoding, TEncoding>::Validate(is, os) : 
-					!Transcoder<SEncoding, TEncoding>::Transcode(is, os))
-					RAPIDJSON_PARSE_ERROR(kParseErrorStringInvalidEncoding, is.Tell());
-			}
-		}
-	}
-
-	template<unsigned parseFlags, typename InputStream, typename Handler>
-	void ParseNumber(InputStream& is, Handler& handler) {
-		internal::StreamLocalCopy<InputStream> copy(is);
-		InputStream& s(copy.s);
-
-		// Parse minus
-		bool minus = false;
-		if (s.Peek() == '-') {
-			minus = true;
-			s.Take();
-		}
-
-		// Parse int: zero / ( digit1-9 *DIGIT )
-		unsigned i;
-		bool try64bit = false;
-		if (s.Peek() == '0') {
-			i = 0;
-			s.Take();
-		}
-		else if (s.Peek() >= '1' && s.Peek() <= '9') {
-			i = static_cast<unsigned>(s.Take() - '0');
-
-			if (minus)
-				while (s.Peek() >= '0' && s.Peek() <= '9') {
-					if (i >= 214748364) { // 2^31 = 2147483648
-						if (i != 214748364 || s.Peek() > '8') {
-							try64bit = true;
-							break;
-						}
-					}
-					i = i * 10 + static_cast<unsigned>(s.Take() - '0');
-				}
-			else
-				while (s.Peek() >= '0' && s.Peek() <= '9') {
-					if (i >= 429496729) { // 2^32 - 1 = 4294967295
-						if (i != 429496729 || s.Peek() > '5') {
-							try64bit = true;
-							break;
-						}
-					}
-					i = i * 10 + static_cast<unsigned>(s.Take() - '0');
-				}
-		}
-		else
-			RAPIDJSON_PARSE_ERROR(kParseErrorValueInvalid, s.Tell());
-
-		// Parse 64bit int
-		uint64_t i64 = 0;
-		bool useDouble = false;
-		if (try64bit) {
-			i64 = i;
-			if (minus) 
-				while (s.Peek() >= '0' && s.Peek() <= '9') {					
-					if (i64 >= UINT64_C(922337203685477580)) // 2^63 = 9223372036854775808
-						if (i64 != UINT64_C(922337203685477580) || s.Peek() > '8') {
-							useDouble = true;
-							break;
-						}
-					i64 = i64 * 10 + static_cast<unsigned>(s.Take() - '0');
-				}
-			else
-				while (s.Peek() >= '0' && s.Peek() <= '9') {					
-					if (i64 >= UINT64_C(1844674407370955161)) // 2^64 - 1 = 18446744073709551615
-						if (i64 != UINT64_C(1844674407370955161) || s.Peek() > '5') {
-							useDouble = true;
-							break;
-						}
-					i64 = i64 * 10 + static_cast<unsigned>(s.Take() - '0');
-				}
-		}
-
-		// Force double for big integer
-		double d = 0.0;
-		if (useDouble) {
-			d = (double)i64;
-			while (s.Peek() >= '0' && s.Peek() <= '9') {
-				if (d >= 1E307)
-					RAPIDJSON_PARSE_ERROR(kParseErrorNumberTooBig, s.Tell());
-				d = d * 10 + (s.Take() - '0');
-			}
-		}
-
-		// Parse frac = decimal-point 1*DIGIT
-		int expFrac = 0;
-		if (s.Peek() == '.') {
-			if (!useDouble) {
-				d = try64bit ? (double)i64 : (double)i;
-				useDouble = true;
-			}
-			s.Take();
-
-			if (s.Peek() >= '0' && s.Peek() <= '9') {
-				d = d * 10 + (s.Take() - '0');
-				--expFrac;
-			}
-			else
-				RAPIDJSON_PARSE_ERROR(kParseErrorNumberMissFraction, s.Tell());
-
-			while (s.Peek() >= '0' && s.Peek() <= '9') {
-				if (expFrac > -16) {
-					d = d * 10 + (s.Peek() - '0');
-					--expFrac;
-				}
-				s.Take();
-			}
-		}
-
-		// Parse exp = e [ minus / plus ] 1*DIGIT
-		int exp = 0;
-		if (s.Peek() == 'e' || s.Peek() == 'E') {
-			if (!useDouble) {
-				d = try64bit ? (double)i64 : (double)i;
-				useDouble = true;
-			}
-			s.Take();
-
-			bool expMinus = false;
-			if (s.Peek() == '+')
-				s.Take();
-			else if (s.Peek() == '-') {
-				s.Take();
-				expMinus = true;
-			}
-
-			if (s.Peek() >= '0' && s.Peek() <= '9') {
-				exp = s.Take() - '0';
-				while (s.Peek() >= '0' && s.Peek() <= '9') {
-					exp = exp * 10 + (s.Take() - '0');
-					if (exp > 308)
-						RAPIDJSON_PARSE_ERROR(kParseErrorNumberTooBig, s.Tell());
-				}
-			}
-			else
-				RAPIDJSON_PARSE_ERROR(kParseErrorNumberMissExponent, s.Tell());
-
-			if (expMinus)
-				exp = -exp;
-		}
-
-		// Finish parsing, call event according to the type of number.
-		bool cont = true;
-		if (useDouble) {
-			int expSum = exp + expFrac;
-			if (expSum < -308) {
-				// Prevent expSum < -308, making Pow10(expSum) = 0
-				d *= internal::Pow10(exp);
-				d *= internal::Pow10(expFrac);
-			}
-			else
-				d *= internal::Pow10(expSum);
-
-			cont = handler.Double(minus ? -d : d);
-		}
-		else {
-			if (try64bit) {
-				if (minus)
-					cont = handler.Int64(-(int64_t)i64);
-				else
-					cont = handler.Uint64(i64);
-			}
-			else {
-				if (minus)
-					cont = handler.Int(-(int)i);
-				else
-					cont = handler.Uint(i);
-			}
-		}
-		if (!cont)
-			RAPIDJSON_PARSE_ERROR(kParseErrorTermination, s.Tell());
-	}
-
-	// Parse any JSON value
-	template<unsigned parseFlags, typename InputStream, typename Handler>
-	void ParseValue(InputStream& is, Handler& handler) {
-		switch (is.Peek()) {
-			case 'n': ParseNull  <parseFlags>(is, handler); break;
-			case 't': ParseTrue  <parseFlags>(is, handler); break;
-			case 'f': ParseFalse <parseFlags>(is, handler); break;
-			case '"': ParseString<parseFlags>(is, handler); break;
-			case '{': ParseObject<parseFlags>(is, handler); break;
-			case '[': ParseArray <parseFlags>(is, handler); break;
-			default : ParseNumber<parseFlags>(is, handler);
-		}
-	}
-
-	static const size_t kDefaultStackCapacity = 256;	//!< Default stack capacity in bytes for storing a single decoded string. 
-	internal::Stack<Allocator> stack_;	//!< A stack for storing decoded string temporarily during non-destructive parsing.
-	ParseResult parseResult_;
-}; // class GenericReader
-
-//! Reader with UTF8 encoding and default allocator.
-typedef GenericReader<UTF8<>, UTF8<> > Reader;
-
-} // namespace rapidjson
-
-#ifdef _MSC_VER
-RAPIDJSON_DIAG_POP
-#endif
-
-#endif // RAPIDJSON_READER_H_
+#ifndef RAPIDJSON_READER_H_
+#define RAPIDJSON_READER_H_
+
+// Copyright (c) 2011 Milo Yip (miloyip@gmail.com)
+// Version 0.1
+
+#include "rapidjson.h"
+#include "encodings.h"
+#include "internal/pow10.h"
+#include "internal/stack.h"
+
+#if defined(RAPIDJSON_SIMD) && defined(_MSC_VER)
+#include <intrin.h>
+#pragma intrinsic(_BitScanForward)
+#endif
+#ifdef RAPIDJSON_SSE42
+#include <nmmintrin.h>
+#elif defined(RAPIDJSON_SSE2)
+#include <emmintrin.h>
+#endif
+
+#ifdef _MSC_VER
+RAPIDJSON_DIAG_PUSH
+RAPIDJSON_DIAG_OFF(4127)  // conditional expression is constant
+#endif
+
+#define RAPIDJSON_NOTHING /* deliberately empty */
+#ifndef RAPIDJSON_PARSE_ERROR_EARLY_RETURN
+#define RAPIDJSON_PARSE_ERROR_EARLY_RETURN(value) \
+	RAPIDJSON_MULTILINEMACRO_BEGIN \
+	if (HasParseError()) { return value; } \
+	RAPIDJSON_MULTILINEMACRO_END
+#endif
+#define RAPIDJSON_PARSE_ERROR_EARLY_RETURN_VOID \
+	RAPIDJSON_PARSE_ERROR_EARLY_RETURN(RAPIDJSON_NOTHING)
+
+#ifndef RAPIDJSON_PARSE_ERROR_NORETURN
+#define RAPIDJSON_PARSE_ERROR_NORETURN(parseErrorCode, offset) \
+	RAPIDJSON_MULTILINEMACRO_BEGIN \
+	RAPIDJSON_ASSERT(!HasParseError()); /* Error can only be assigned once */ \
+	parseResult_.Set(parseErrorCode,offset); \
+	RAPIDJSON_MULTILINEMACRO_END
+#endif
+
+#ifndef RAPIDJSON_PARSE_ERROR
+#define RAPIDJSON_PARSE_ERROR(parseErrorCode, offset) \
+	RAPIDJSON_MULTILINEMACRO_BEGIN \
+	RAPIDJSON_PARSE_ERROR_NORETURN(parseErrorCode, offset); \
+	RAPIDJSON_PARSE_ERROR_EARLY_RETURN_VOID; \
+	RAPIDJSON_MULTILINEMACRO_END
+#endif
+
+#include "error/error.h" // ParseErrorCode, ParseResult
+
+namespace rapidjson {
+
+///////////////////////////////////////////////////////////////////////////////
+// ParseFlag
+
+//! Combination of parseFlags
+/*! \see Reader::Parse, Document::Parse, Document::ParseInsitu, Document::ParseStream
+ */
+enum ParseFlag {
+	kParseDefaultFlags = 0,			//!< Default parse flags. Non-destructive parsing. Text strings are decoded into allocated buffer.
+	kParseInsituFlag = 1,			//!< In-situ(destructive) parsing.
+	kParseValidateEncodingFlag = 2	//!< Validate encoding of JSON strings.
+};
+
+///////////////////////////////////////////////////////////////////////////////
+// Handler
+
+/*!	\class rapidjson::Handler
+	\brief Concept for receiving events from GenericReader upon parsing.
+	The functions return true if no error occurs. If they return false, 
+	the event publisher should terminate the process.
+\code
+concept Handler {
+	typename Ch;
+
+	bool Null();
+	bool Bool(bool b);
+	bool Int(int i);
+	bool Uint(unsigned i);
+	bool Int64(int64_t i);
+	bool Uint64(uint64_t i);
+	bool Double(double d);
+	bool String(const Ch* str, SizeType length, bool copy);
+	bool StartObject();
+	bool EndObject(SizeType memberCount);
+	bool StartArray();
+	bool EndArray(SizeType elementCount);
+};
+\endcode
+*/
+///////////////////////////////////////////////////////////////////////////////
+// BaseReaderHandler
+
+//! Default implementation of Handler.
+/*! This can be used as base class of any reader handler.
+	\note implements Handler concept
+*/
+template<typename Encoding = UTF8<> >
+struct BaseReaderHandler {
+	typedef typename Encoding::Ch Ch;
+
+	bool Default() { return true; }
+	bool Null() { return Default(); }
+	bool Bool(bool) { return Default(); }
+	bool Int(int) { return Default(); }
+	bool Uint(unsigned) { return Default(); }
+	bool Int64(int64_t) { return Default(); }
+	bool Uint64(uint64_t) { return Default(); }
+	bool Double(double) { return Default(); }
+	bool String(const Ch*, SizeType, bool) { return Default(); }
+	bool StartObject() { return Default(); }
+	bool EndObject(SizeType) { return Default(); }
+	bool StartArray() { return Default(); }
+	bool EndArray(SizeType) { return Default(); }
+};
+
+///////////////////////////////////////////////////////////////////////////////
+// StreamLocalCopy
+
+namespace internal {
+
+template<typename Stream, int = StreamTraits<Stream>::copyOptimization>
+class StreamLocalCopy;
+
+//! Do copy optimziation.
+template<typename Stream>
+class StreamLocalCopy<Stream, 1> {
+public:
+	StreamLocalCopy(Stream& original) : s(original), original_(original) {}
+	~StreamLocalCopy() { original_ = s; }
+
+	Stream s;
+
+private:
+	StreamLocalCopy& operator=(const StreamLocalCopy&) /* = delete */;
+
+	Stream& original_;
+};
+
+//! Keep reference.
+template<typename Stream>
+class StreamLocalCopy<Stream, 0> {
+public:
+	StreamLocalCopy(Stream& original) : s(original) {}
+
+	Stream& s;
+
+private:
+	StreamLocalCopy& operator=(const StreamLocalCopy&) /* = delete */;
+};
+
+} // namespace internal
+
+///////////////////////////////////////////////////////////////////////////////
+// SkipWhitespace
+
+//! Skip the JSON white spaces in a stream.
+/*! \param is A input stream for skipping white spaces.
+	\note This function has SSE2/SSE4.2 specialization.
+*/
+template<typename InputStream>
+void SkipWhitespace(InputStream& is) {
+	internal::StreamLocalCopy<InputStream> copy(is);
+	InputStream& s(copy.s);
+
+	while (s.Peek() == ' ' || s.Peek() == '\n' || s.Peek() == '\r' || s.Peek() == '\t')
+		s.Take();
+}
+
+#ifdef RAPIDJSON_SSE42
+//! Skip whitespace with SSE 4.2 pcmpistrm instruction, testing 16 8-byte characters at once.
+inline const char *SkipWhitespace_SIMD(const char* p) {
+	static const char whitespace[16] = " \n\r\t";
+	__m128i w = _mm_loadu_si128((const __m128i *)&whitespace[0]);
+
+	for (;;) {
+		__m128i s = _mm_loadu_si128((const __m128i *)p);
+		unsigned r = _mm_cvtsi128_si32(_mm_cmpistrm(w, s, _SIDD_UBYTE_OPS | _SIDD_CMP_EQUAL_ANY | _SIDD_BIT_MASK | _SIDD_NEGATIVE_POLARITY));
+		if (r == 0)	// all 16 characters are whitespace
+			p += 16;
+		else {		// some of characters may be non-whitespace
+#ifdef _MSC_VER		// Find the index of first non-whitespace
+			unsigned long offset;
+			if (_BitScanForward(&offset, r))
+				return p + offset;
+#else
+			if (r != 0)
+				return p + __builtin_ffs(r) - 1;
+#endif
+		}
+	}
+}
+
+#elif defined(RAPIDJSON_SSE2)
+
+//! Skip whitespace with SSE2 instructions, testing 16 8-byte characters at once.
+inline const char *SkipWhitespace_SIMD(const char* p) {
+	static const char whitespaces[4][17] = {
+		"                ",
+		"\n\n\n\n\n\n\n\n\n\n\n\n\n\n\n\n",
+		"\r\r\r\r\r\r\r\r\r\r\r\r\r\r\r\r",
+		"\t\t\t\t\t\t\t\t\t\t\t\t\t\t\t\t"};
+
+	__m128i w0 = _mm_loadu_si128((const __m128i *)&whitespaces[0][0]);
+	__m128i w1 = _mm_loadu_si128((const __m128i *)&whitespaces[1][0]);
+	__m128i w2 = _mm_loadu_si128((const __m128i *)&whitespaces[2][0]);
+	__m128i w3 = _mm_loadu_si128((const __m128i *)&whitespaces[3][0]);
+
+	for (;;) {
+		__m128i s = _mm_loadu_si128((const __m128i *)p);
+		__m128i x = _mm_cmpeq_epi8(s, w0);
+		x = _mm_or_si128(x, _mm_cmpeq_epi8(s, w1));
+		x = _mm_or_si128(x, _mm_cmpeq_epi8(s, w2));
+		x = _mm_or_si128(x, _mm_cmpeq_epi8(s, w3));
+		unsigned short r = (unsigned short)~_mm_movemask_epi8(x);
+		if (r == 0)	// all 16 characters are whitespace
+			p += 16;
+		else {		// some of characters may be non-whitespace
+#ifdef _MSC_VER		// Find the index of first non-whitespace
+			unsigned long offset;
+			if (_BitScanForward(&offset, r))
+				return p + offset;
+#else
+			if (r != 0)
+				return p + __builtin_ffs(r) - 1;
+#endif
+		}
+	}
+}
+
+#endif // RAPIDJSON_SSE2
+
+#ifdef RAPIDJSON_SIMD
+//! Template function specialization for InsituStringStream
+template<> inline void SkipWhitespace(InsituStringStream& is) { 
+	is.src_ = const_cast<char*>(SkipWhitespace_SIMD(is.src_));
+}
+
+//! Template function specialization for StringStream
+template<> inline void SkipWhitespace(StringStream& is) {
+	is.src_ = SkipWhitespace_SIMD(is.src_);
+}
+#endif // RAPIDJSON_SIMD
+
+///////////////////////////////////////////////////////////////////////////////
+// GenericReader
+
+//! SAX-style JSON parser. Use \ref Reader for UTF8 encoding and default allocator.
+/*! GenericReader parses JSON text from a stream, and send events synchronously to an 
+    object implementing Handler concept.
+
+    It needs to allocate a stack for storing a single decoded string during 
+    non-destructive parsing.
+
+    For in-situ parsing, the decoded string is directly written to the source 
+    text string, no temporary buffer is required.
+
+    A GenericReader object can be reused for parsing multiple JSON text.
+    
+    \tparam SourceEncoding Encoding of the input stream.
+	\tparam TargetEncoding Encoding of the parse output.
+    \tparam Allocator Allocator type for stack.
+*/
+template <typename SourceEncoding, typename TargetEncoding, typename Allocator = MemoryPoolAllocator<> >
+class GenericReader {
+public:
+	typedef typename SourceEncoding::Ch Ch; //!< SourceEncoding character type
+
+	//! Constructor.
+	/*! \param allocator Optional allocator for allocating stack memory. (Only use for non-destructive parsing)
+		\param stackCapacity stack capacity in bytes for storing a single decoded string.  (Only use for non-destructive parsing)
+	*/
+	GenericReader(Allocator* allocator = 0, size_t stackCapacity = kDefaultStackCapacity) : stack_(allocator, stackCapacity), parseResult_() {}
+
+	//! Parse JSON text.
+	/*! \tparam parseFlags Combination of \ref ParseFlag.
+		\tparam InputStream Type of input stream, implementing Stream concept.
+		\tparam Handler Type of handler, implementing Handler concept.
+		\param is Input stream to be parsed.
+		\param handler The handler to receive events.
+		\return Whether the parsing is successful.
+	*/
+	template <unsigned parseFlags, typename InputStream, typename Handler>
+	ParseResult Parse(InputStream& is, Handler& handler) {
+		parseResult_.Clear();
+
+		ClearStackOnExit scope(*this);
+		SkipWhitespace(is);
+
+		if (is.Peek() == '\0') {
+			RAPIDJSON_PARSE_ERROR_NORETURN(kParseErrorDocumentEmpty, is.Tell());
+			RAPIDJSON_PARSE_ERROR_EARLY_RETURN(parseResult_);
+		}
+		else {
+			switch (is.Peek()) {
+				case '{': ParseObject<parseFlags>(is, handler); break;
+				case '[': ParseArray<parseFlags>(is, handler); break;
+				default: RAPIDJSON_PARSE_ERROR_NORETURN(kParseErrorDocumentRootNotObjectOrArray, is.Tell());
+			}
+			RAPIDJSON_PARSE_ERROR_EARLY_RETURN(parseResult_);
+
+			SkipWhitespace(is);
+
+			if (is.Peek() != '\0') {
+				RAPIDJSON_PARSE_ERROR_NORETURN(kParseErrorDocumentRootNotSingular, is.Tell());
+				RAPIDJSON_PARSE_ERROR_EARLY_RETURN(parseResult_);
+			}
+		}
+
+		return parseResult_;
+	}
+
+	//! Parse JSON text (with \ref kParseDefaultFlags)
+	/*! \tparam InputStream Type of input stream, implementing Stream concept
+		\tparam Handler Type of handler, implementing Handler concept.
+		\param is Input stream to be parsed.
+		\param handler The handler to receive events.
+		\return Whether the parsing is successful.
+	*/
+	template <typename InputStream, typename Handler>
+	ParseResult Parse(InputStream& is, Handler& handler) {
+		return Parse<kParseDefaultFlags>(is, handler);
+	}
+
+	//! Whether a parse error has occured in the last parsing.
+	bool HasParseError() const { return parseResult_.IsError(); }
+	
+	//! Get the \ref ParseErrorCode of last parsing.
+	ParseErrorCode GetParseErrorCode() const { return parseResult_.Code(); }
+
+	//! Get the position of last parsing error in input, 0 otherwise.
+	size_t GetErrorOffset() const { return parseResult_.Offset(); }
+
+private:
+	// Prohibit copy constructor & assignment operator.
+	GenericReader(const GenericReader&);
+	GenericReader& operator=(const GenericReader&);
+
+	void ClearStack() { stack_.Clear(); }
+
+	// clear stack on any exit from ParseStream, e.g. due to exception
+	struct ClearStackOnExit {
+		explicit ClearStackOnExit(GenericReader& r) : r_(r) {}
+		~ClearStackOnExit() { r_.ClearStack(); }
+	private:
+		GenericReader& r_;
+	};
+
+	// Parse object: { string : value, ... }
+	template<unsigned parseFlags, typename InputStream, typename Handler>
+	void ParseObject(InputStream& is, Handler& handler) {
+		RAPIDJSON_ASSERT(is.Peek() == '{');
+		is.Take();	// Skip '{'
+		
+		if (!handler.StartObject())
+			RAPIDJSON_PARSE_ERROR(kParseErrorTermination, is.Tell());
+
+		SkipWhitespace(is);
+
+		if (is.Peek() == '}') {
+			is.Take();
+			if (!handler.EndObject(0))	// empty object
+				RAPIDJSON_PARSE_ERROR(kParseErrorTermination, is.Tell());
+			return;
+		}
+
+		for (SizeType memberCount = 0;;) {
+			if (is.Peek() != '"')
+				RAPIDJSON_PARSE_ERROR(kParseErrorObjectMissName, is.Tell());
+
+			ParseString<parseFlags>(is, handler);
+			RAPIDJSON_PARSE_ERROR_EARLY_RETURN_VOID;
+
+			SkipWhitespace(is);
+
+			if (is.Take() != ':')
+				RAPIDJSON_PARSE_ERROR(kParseErrorObjectMissColon, is.Tell());
+
+			SkipWhitespace(is);
+
+			ParseValue<parseFlags>(is, handler);
+			RAPIDJSON_PARSE_ERROR_EARLY_RETURN_VOID;
+
+			SkipWhitespace(is);
+
+			++memberCount;
+
+			switch (is.Take()) {
+				case ',': SkipWhitespace(is); break;
+				case '}': 
+					if (!handler.EndObject(memberCount))
+						RAPIDJSON_PARSE_ERROR(kParseErrorTermination, is.Tell());
+					else
+						return;
+				default:  RAPIDJSON_PARSE_ERROR(kParseErrorObjectMissCommaOrCurlyBracket, is.Tell());
+			}
+		}
+	}
+
+	// Parse array: [ value, ... ]
+	template<unsigned parseFlags, typename InputStream, typename Handler>
+	void ParseArray(InputStream& is, Handler& handler) {
+		RAPIDJSON_ASSERT(is.Peek() == '[');
+		is.Take();	// Skip '['
+		
+		if (!handler.StartArray())
+			RAPIDJSON_PARSE_ERROR(kParseErrorTermination, is.Tell());
+		
+		SkipWhitespace(is);
+
+		if (is.Peek() == ']') {
+			is.Take();
+			if (!handler.EndArray(0)) // empty array
+				RAPIDJSON_PARSE_ERROR(kParseErrorTermination, is.Tell());
+			return;
+		}
+
+		for (SizeType elementCount = 0;;) {
+			ParseValue<parseFlags>(is, handler);
+			RAPIDJSON_PARSE_ERROR_EARLY_RETURN_VOID;
+
+			++elementCount;
+			SkipWhitespace(is);
+
+			switch (is.Take()) {
+				case ',': SkipWhitespace(is); break;
+				case ']': 
+					if (!handler.EndArray(elementCount))
+						RAPIDJSON_PARSE_ERROR(kParseErrorTermination, is.Tell());
+					else
+						return;
+				default:  RAPIDJSON_PARSE_ERROR(kParseErrorArrayMissCommaOrSquareBracket, is.Tell());
+			}
+		}
+	}
+
+	template<unsigned parseFlags, typename InputStream, typename Handler>
+	void ParseNull(InputStream& is, Handler& handler) {
+		RAPIDJSON_ASSERT(is.Peek() == 'n');
+		is.Take();
+
+		if (is.Take() == 'u' && is.Take() == 'l' && is.Take() == 'l') {
+			if (!handler.Null())
+				RAPIDJSON_PARSE_ERROR(kParseErrorTermination, is.Tell());
+		}
+		else
+			RAPIDJSON_PARSE_ERROR(kParseErrorValueInvalid, is.Tell() - 1);
+	}
+
+	template<unsigned parseFlags, typename InputStream, typename Handler>
+	void ParseTrue(InputStream& is, Handler& handler) {
+		RAPIDJSON_ASSERT(is.Peek() == 't');
+		is.Take();
+
+		if (is.Take() == 'r' && is.Take() == 'u' && is.Take() == 'e') {
+			if (!handler.Bool(true))
+				RAPIDJSON_PARSE_ERROR(kParseErrorTermination, is.Tell());
+		}
+		else
+			RAPIDJSON_PARSE_ERROR(kParseErrorValueInvalid, is.Tell() - 1);
+	}
+
+	template<unsigned parseFlags, typename InputStream, typename Handler>
+	void ParseFalse(InputStream& is, Handler& handler) {
+		RAPIDJSON_ASSERT(is.Peek() == 'f');
+		is.Take();
+
+		if (is.Take() == 'a' && is.Take() == 'l' && is.Take() == 's' && is.Take() == 'e') {
+			if (!handler.Bool(false))
+				RAPIDJSON_PARSE_ERROR(kParseErrorTermination, is.Tell());
+		}
+		else
+			RAPIDJSON_PARSE_ERROR(kParseErrorValueInvalid, is.Tell() - 1);
+	}
+
+	// Helper function to parse four hexidecimal digits in \uXXXX in ParseString().
+	template<typename InputStream>
+	unsigned ParseHex4(InputStream& is) {
+		unsigned codepoint = 0;
+		for (int i = 0; i < 4; i++) {
+			Ch c = is.Take();
+			codepoint <<= 4;
+			codepoint += static_cast<unsigned>(c);
+			if (c >= '0' && c <= '9')
+				codepoint -= '0';
+			else if (c >= 'A' && c <= 'F')
+				codepoint -= 'A' - 10;
+			else if (c >= 'a' && c <= 'f')
+				codepoint -= 'a' - 10;
+			else {
+				RAPIDJSON_PARSE_ERROR_NORETURN(kParseErrorStringUnicodeEscapeInvalidHex, is.Tell() - 1);
+				RAPIDJSON_PARSE_ERROR_EARLY_RETURN(0);
+			}
+		}
+		return codepoint;
+	}
+
+	class StackStream {
+	public:
+		typedef typename TargetEncoding::Ch Ch;
+
+		StackStream(internal::Stack<Allocator>& stack) : stack_(stack), length_(0) {}
+		void Put(Ch c) {
+			*stack_.template Push<Ch>() = c;
+			++length_;
+		}
+		internal::Stack<Allocator>& stack_;
+		SizeType length_;
+
+	private:
+		StackStream(const StackStream&);
+		StackStream& operator=(const StackStream&);
+	};
+
+	// Parse string and generate String event. Different code paths for kParseInsituFlag.
+	template<unsigned parseFlags, typename InputStream, typename Handler>
+	void ParseString(InputStream& is, Handler& handler) {
+		internal::StreamLocalCopy<InputStream> copy(is);
+		InputStream& s(copy.s);
+
+		if (parseFlags & kParseInsituFlag) {
+			typename InputStream::Ch *head = s.PutBegin();
+			ParseStringToStream<parseFlags, SourceEncoding, SourceEncoding>(s, s);
+			RAPIDJSON_PARSE_ERROR_EARLY_RETURN_VOID;
+			size_t length = s.PutEnd(head) - 1;
+			RAPIDJSON_ASSERT(length <= 0xFFFFFFFF);
+			if (!handler.String((typename TargetEncoding::Ch*)head, SizeType(length), false))
+				RAPIDJSON_PARSE_ERROR(kParseErrorTermination, s.Tell());
+		}
+		else {
+			StackStream stackStream(stack_);
+			ParseStringToStream<parseFlags, SourceEncoding, TargetEncoding>(s, stackStream);
+			RAPIDJSON_PARSE_ERROR_EARLY_RETURN_VOID;
+			if (!handler.String(stack_.template Pop<typename TargetEncoding::Ch>(stackStream.length_), stackStream.length_ - 1, true))
+				RAPIDJSON_PARSE_ERROR(kParseErrorTermination, s.Tell());
+		}
+	}
+
+	// Parse string to an output is
+	// This function handles the prefix/suffix double quotes, escaping, and optional encoding validation.
+	template<unsigned parseFlags, typename SEncoding, typename TEncoding, typename InputStream, typename OutputStream>
+	RAPIDJSON_FORCEINLINE void ParseStringToStream(InputStream& is, OutputStream& os) {
+#define Z16 0,0,0,0,0,0,0,0,0,0,0,0,0,0,0,0
+		static const char escape[256] = {
+			Z16, Z16, 0, 0,'\"', 0, 0, 0, 0, 0, 0, 0, 0, 0, 0, 0, 0,'/', 
+			Z16, Z16, 0, 0, 0, 0, 0, 0, 0, 0, 0, 0, 0, 0,'\\', 0, 0, 0, 
+			0, 0,'\b', 0, 0, 0,'\f', 0, 0, 0, 0, 0, 0, 0,'\n', 0, 
+			0, 0,'\r', 0,'\t', 0, 0, 0, 0, 0, 0, 0, 0, 0, 0, 0, 
+			Z16, Z16, Z16, Z16, Z16, Z16, Z16, Z16
+		};
+#undef Z16
+
+		RAPIDJSON_ASSERT(is.Peek() == '\"');
+		is.Take();	// Skip '\"'
+
+		for (;;) {
+			Ch c = is.Peek();
+			if (c == '\\') {	// Escape
+				is.Take();
+				Ch e = is.Take();
+				if ((sizeof(Ch) == 1 || unsigned(e) < 256) && escape[(unsigned char)e])
+					os.Put(escape[(unsigned char)e]);
+				else if (e == 'u') {	// Unicode
+					unsigned codepoint = ParseHex4(is);
+					if (codepoint >= 0xD800 && codepoint <= 0xDBFF) {
+						// Handle UTF-16 surrogate pair
+						if (is.Take() != '\\' || is.Take() != 'u')
+							RAPIDJSON_PARSE_ERROR(kParseErrorStringUnicodeSurrogateInvalid, is.Tell() - 2);
+						unsigned codepoint2 = ParseHex4(is);
+						if (codepoint2 < 0xDC00 || codepoint2 > 0xDFFF)
+							RAPIDJSON_PARSE_ERROR(kParseErrorStringUnicodeSurrogateInvalid, is.Tell() - 2);
+						codepoint = (((codepoint - 0xD800) << 10) | (codepoint2 - 0xDC00)) + 0x10000;
+					}
+					TEncoding::Encode(os, codepoint);
+				}
+				else
+					RAPIDJSON_PARSE_ERROR(kParseErrorStringEscapeInvalid, is.Tell() - 1);
+			}
+			else if (c == '"') {	// Closing double quote
+				is.Take();
+				os.Put('\0');	// null-terminate the string
+				return;
+			}
+			else if (c == '\0')
+				RAPIDJSON_PARSE_ERROR(kParseErrorStringMissQuotationMark, is.Tell() - 1);
+			else if ((unsigned)c < 0x20) // RFC 4627: unescaped = %x20-21 / %x23-5B / %x5D-10FFFF
+				RAPIDJSON_PARSE_ERROR(kParseErrorStringEscapeInvalid, is.Tell() - 1);
+			else {
+				if (parseFlags & kParseValidateEncodingFlag ? 
+					!Transcoder<SEncoding, TEncoding>::Validate(is, os) : 
+					!Transcoder<SEncoding, TEncoding>::Transcode(is, os))
+					RAPIDJSON_PARSE_ERROR(kParseErrorStringInvalidEncoding, is.Tell());
+			}
+		}
+	}
+
+	template<unsigned parseFlags, typename InputStream, typename Handler>
+	void ParseNumber(InputStream& is, Handler& handler) {
+		internal::StreamLocalCopy<InputStream> copy(is);
+		InputStream& s(copy.s);
+
+		// Parse minus
+		bool minus = false;
+		if (s.Peek() == '-') {
+			minus = true;
+			s.Take();
+		}
+
+		// Parse int: zero / ( digit1-9 *DIGIT )
+		unsigned i;
+		bool try64bit = false;
+		if (s.Peek() == '0') {
+			i = 0;
+			s.Take();
+		}
+		else if (s.Peek() >= '1' && s.Peek() <= '9') {
+			i = static_cast<unsigned>(s.Take() - '0');
+
+			if (minus)
+				while (s.Peek() >= '0' && s.Peek() <= '9') {
+					if (i >= 214748364) { // 2^31 = 2147483648
+						if (i != 214748364 || s.Peek() > '8') {
+							try64bit = true;
+							break;
+						}
+					}
+					i = i * 10 + static_cast<unsigned>(s.Take() - '0');
+				}
+			else
+				while (s.Peek() >= '0' && s.Peek() <= '9') {
+					if (i >= 429496729) { // 2^32 - 1 = 4294967295
+						if (i != 429496729 || s.Peek() > '5') {
+							try64bit = true;
+							break;
+						}
+					}
+					i = i * 10 + static_cast<unsigned>(s.Take() - '0');
+				}
+		}
+		else
+			RAPIDJSON_PARSE_ERROR(kParseErrorValueInvalid, s.Tell());
+
+		// Parse 64bit int
+		uint64_t i64 = 0;
+		bool useDouble = false;
+		if (try64bit) {
+			i64 = i;
+			if (minus) 
+				while (s.Peek() >= '0' && s.Peek() <= '9') {					
+					if (i64 >= UINT64_C(922337203685477580)) // 2^63 = 9223372036854775808
+						if (i64 != UINT64_C(922337203685477580) || s.Peek() > '8') {
+							useDouble = true;
+							break;
+						}
+					i64 = i64 * 10 + static_cast<unsigned>(s.Take() - '0');
+				}
+			else
+				while (s.Peek() >= '0' && s.Peek() <= '9') {					
+					if (i64 >= UINT64_C(1844674407370955161)) // 2^64 - 1 = 18446744073709551615
+						if (i64 != UINT64_C(1844674407370955161) || s.Peek() > '5') {
+							useDouble = true;
+							break;
+						}
+					i64 = i64 * 10 + static_cast<unsigned>(s.Take() - '0');
+				}
+		}
+
+		// Force double for big integer
+		double d = 0.0;
+		if (useDouble) {
+			d = (double)i64;
+			while (s.Peek() >= '0' && s.Peek() <= '9') {
+				if (d >= 1E307)
+					RAPIDJSON_PARSE_ERROR(kParseErrorNumberTooBig, s.Tell());
+				d = d * 10 + (s.Take() - '0');
+			}
+		}
+
+		// Parse frac = decimal-point 1*DIGIT
+		int expFrac = 0;
+		if (s.Peek() == '.') {
+			if (!useDouble) {
+				d = try64bit ? (double)i64 : (double)i;
+				useDouble = true;
+			}
+			s.Take();
+
+			if (s.Peek() >= '0' && s.Peek() <= '9') {
+				d = d * 10 + (s.Take() - '0');
+				--expFrac;
+			}
+			else
+				RAPIDJSON_PARSE_ERROR(kParseErrorNumberMissFraction, s.Tell());
+
+			while (s.Peek() >= '0' && s.Peek() <= '9') {
+				if (expFrac > -16) {
+					d = d * 10 + (s.Peek() - '0');
+					--expFrac;
+				}
+				s.Take();
+			}
+		}
+
+		// Parse exp = e [ minus / plus ] 1*DIGIT
+		int exp = 0;
+		if (s.Peek() == 'e' || s.Peek() == 'E') {
+			if (!useDouble) {
+				d = try64bit ? (double)i64 : (double)i;
+				useDouble = true;
+			}
+			s.Take();
+
+			bool expMinus = false;
+			if (s.Peek() == '+')
+				s.Take();
+			else if (s.Peek() == '-') {
+				s.Take();
+				expMinus = true;
+			}
+
+			if (s.Peek() >= '0' && s.Peek() <= '9') {
+				exp = s.Take() - '0';
+				while (s.Peek() >= '0' && s.Peek() <= '9') {
+					exp = exp * 10 + (s.Take() - '0');
+					if (exp > 308)
+						RAPIDJSON_PARSE_ERROR(kParseErrorNumberTooBig, s.Tell());
+				}
+			}
+			else
+				RAPIDJSON_PARSE_ERROR(kParseErrorNumberMissExponent, s.Tell());
+
+			if (expMinus)
+				exp = -exp;
+		}
+
+		// Finish parsing, call event according to the type of number.
+		bool cont = true;
+		if (useDouble) {
+			int expSum = exp + expFrac;
+			if (expSum < -308) {
+				// Prevent expSum < -308, making Pow10(expSum) = 0
+				d *= internal::Pow10(exp);
+				d *= internal::Pow10(expFrac);
+			}
+			else
+				d *= internal::Pow10(expSum);
+
+			cont = handler.Double(minus ? -d : d);
+		}
+		else {
+			if (try64bit) {
+				if (minus)
+					cont = handler.Int64(-(int64_t)i64);
+				else
+					cont = handler.Uint64(i64);
+			}
+			else {
+				if (minus)
+					cont = handler.Int(-(int)i);
+				else
+					cont = handler.Uint(i);
+			}
+		}
+		if (!cont)
+			RAPIDJSON_PARSE_ERROR(kParseErrorTermination, s.Tell());
+	}
+
+	// Parse any JSON value
+	template<unsigned parseFlags, typename InputStream, typename Handler>
+	void ParseValue(InputStream& is, Handler& handler) {
+		switch (is.Peek()) {
+			case 'n': ParseNull  <parseFlags>(is, handler); break;
+			case 't': ParseTrue  <parseFlags>(is, handler); break;
+			case 'f': ParseFalse <parseFlags>(is, handler); break;
+			case '"': ParseString<parseFlags>(is, handler); break;
+			case '{': ParseObject<parseFlags>(is, handler); break;
+			case '[': ParseArray <parseFlags>(is, handler); break;
+			default : ParseNumber<parseFlags>(is, handler);
+		}
+	}
+
+	static const size_t kDefaultStackCapacity = 256;	//!< Default stack capacity in bytes for storing a single decoded string. 
+	internal::Stack<Allocator> stack_;	//!< A stack for storing decoded string temporarily during non-destructive parsing.
+	ParseResult parseResult_;
+}; // class GenericReader
+
+//! Reader with UTF8 encoding and default allocator.
+typedef GenericReader<UTF8<>, UTF8<> > Reader;
+
+} // namespace rapidjson
+
+#ifdef _MSC_VER
+RAPIDJSON_DIAG_POP
+#endif
+
+#endif // RAPIDJSON_READER_H_