--- conflicted
+++ resolved
@@ -38,11 +38,8 @@
 		case kParseErrorNumberMissFraction:				return RAPIDJSON_ERROR_STRING("Miss fraction part in number.");
 		case kParseErrorNumberMissExponent:				return RAPIDJSON_ERROR_STRING("Miss exponent in number.");
 
-<<<<<<< HEAD
+		case kParseErrorTermination:					return RAPIDJSON_ERROR_STRING("Terminate parsing due to Handler error.");
 		case kParseErrorUnspecificSyntaxError:			return RAPIDJSON_ERROR_STRING("Unspecific syntax error.");
-=======
-		case kParseErrorTermination:					return RAPIDJSON_ERROR_STRING("Terminate parsing due to Handler error.");
->>>>>>> 2e0b3de8
 
 		default:
 			return RAPIDJSON_ERROR_STRING("Unknown error.");
